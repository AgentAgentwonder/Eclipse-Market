<<<<<<< HEAD
=======
import { useEffect, useMemo, useState } from 'react'
import { motion, AnimatePresence } from 'framer-motion'
import { Menu, X, Home, TrendingUp, BarChart3, Users, Bell, Settings, Briefcase, Loader2, FileText, Shield, Activity } from 'lucide-react'
import { invoke } from '@tauri-apps/api/tauri'
import { PhantomConnect } from './components/wallet/PhantomConnect'
import { WalletSwitcher } from './components/wallet/WalletSwitcher'
import { AddWalletModal } from './components/wallet/AddWalletModal'
import { GroupManagementModal } from './components/wallet/GroupManagementModal'
import { WalletSettingsModal } from './components/wallet/WalletSettingsModal'
import { LockScreen } from './components/auth/LockScreen'
import { ConnectionStatus } from './components/common/ConnectionStatus'
import { PaperModeIndicator } from './components/trading/PaperModeIndicator'
import { PaperTradingTutorial } from './components/trading/PaperTradingTutorial'
import ProposalNotification from './components/wallet/ProposalNotification'
import Dashboard from './pages/Dashboard'
import Coins from './pages/Coins'
import Stocks from './pages/Stocks'
import Insiders from './pages/Insiders'
import Trading from './pages/Trading'
import Portfolio from './pages/Portfolio'
import Multisig from './pages/Multisig'
import ApiHealth from './pages/ApiHealth'
import { PaperTradingDashboard } from './pages/PaperTrading/Dashboard'
import SettingsPage from './pages/Settings'
import { BIOMETRIC_STATUS_EVENT } from './constants/events'
import { useWalletStore } from './store/walletStore'
import { usePaperTradingStore } from './store/paperTradingStore'
import { useAlertNotifications } from './hooks/useAlertNotifications'
>>>>>>> 373eaba0
import { useEffect, useMemo, useState } from 'react';
import { motion, AnimatePresence } from 'framer-motion';
import {
  Menu,
  X,
  Home,
  TrendingUp,
  BarChart3,
  Users,
  Bell,
  Settings,
  Briefcase,
  FileText,
  Shield,
} from 'lucide-react';
import { invoke } from '@tauri-apps/api/tauri';
import { PhantomConnect } from './components/wallet/PhantomConnect';
import { WalletSwitcher } from './components/wallet/WalletSwitcher';
import { AddWalletModal } from './components/wallet/AddWalletModal';
import { GroupManagementModal } from './components/wallet/GroupManagementModal';
import { WalletSettingsModal } from './components/wallet/WalletSettingsModal';
import { LockScreen } from './components/auth/LockScreen';
import { ConnectionStatus } from './components/common/ConnectionStatus';
import { PaperModeIndicator } from './components/trading/PaperModeIndicator';
import { PaperTradingTutorial } from './components/trading/PaperTradingTutorial';
import ProposalNotification from './components/wallet/ProposalNotification';
import AlertNotificationContainer from './components/alerts/AlertNotificationContainer';
import AlertChartModal from './components/alerts/AlertChartModal';
import Dashboard from './pages/Dashboard';
import Coins from './pages/Coins';
import Stocks from './pages/Stocks';
import Insiders from './pages/Insiders';
import Trading from './pages/Trading';
import Portfolio from './pages/Portfolio';
import Multisig from './pages/Multisig';
import { PaperTradingDashboard } from './pages/PaperTrading/Dashboard';
import SettingsPage from './pages/Settings';
import { BIOMETRIC_STATUS_EVENT } from './constants/events';
import { useWalletStore } from './store/walletStore';
import { usePaperTradingStore } from './store/paperTradingStore';
import { useAlertNotifications } from './hooks/useAlertNotifications';

type BiometricStatus = {
  available: boolean;
  enrolled: boolean;
  fallbackConfigured: boolean;
  platform: 'WindowsHello' | 'TouchId' | 'PasswordOnly';
};

function App() {
  const [currentPage, setCurrentPage] = useState('dashboard');
  const [sidebarOpen, setSidebarOpen] = useState(false);
  const [lockVisible, setLockVisible] = useState(false);
  const [initializingLock, setInitializingLock] = useState(true);
  const [addWalletModalOpen, setAddWalletModalOpen] = useState(false);
  const [groupsModalOpen, setGroupsModalOpen] = useState(false);
  const [walletSettingsModalOpen, setWalletSettingsModalOpen] = useState(false);
  const [selectedWalletId, setSelectedWalletId] = useState<string | null>(null);
  const [chartSymbol, setChartSymbol] = useState<string | null>(null);
  const [chartTimestamp, setChartTimestamp] = useState<string | null>(null);

  const wallets = useWalletStore(state => state.wallets);
  const refreshMultiWallet = useWalletStore(state => state.refreshMultiWallet);
  const { isPaperMode } = usePaperTradingStore();
  const proposalNotifications = useWalletStore(state => state.proposalNotifications);
  const dismissProposalNotification = useWalletStore(state => state.dismissProposalNotification);

  useAlertNotifications();

  useEffect(() => {
    const hydrate = async () => {
      try {
        const status = await invoke<BiometricStatus>('biometric_get_status');
        setLockVisible(Boolean(status.enrolled));
      } catch (error) {
        console.error('Failed to hydrate biometric status', error);
        setLockVisible(false);
      } finally {
        setInitializingLock(false);
      }
    };

    hydrate();
  }, []);

  useEffect(() => {
    refreshMultiWallet().catch(error => {
      console.error('Failed to refresh multi-wallet state', error);
    });
  }, [refreshMultiWallet]);

  useEffect(() => {
    const handleVisibility = async () => {
      if (document.visibilityState !== 'visible') return;
      try {
        const status = await invoke<BiometricStatus>('biometric_get_status');
        if (status.enrolled) {
          setLockVisible(true);
        }
      } catch (error) {
        console.error('Failed to refresh biometric status on resume', error);
      }
    };

    document.addEventListener('visibilitychange', handleVisibility);
    return () => {
      document.removeEventListener('visibilitychange', handleVisibility);
    };
  }, []);

  useEffect(() => {
    const handler = (event: Event) => {
      const detail = (event as CustomEvent<BiometricStatus>).detail;
      if (detail) {
        setLockVisible(detail.enrolled);
      }
    };

    window.addEventListener(BIOMETRIC_STATUS_EVENT, handler as EventListener);
    return () => {
      window.removeEventListener(BIOMETRIC_STATUS_EVENT, handler as EventListener);
    };
  }, []);

  useEffect(() => {
    if (!isPaperMode && currentPage === 'paper-trading') {
      setCurrentPage('trading');
    }
  }, [isPaperMode, currentPage]);

  const handleOpenChart = (symbol: string, timestamp: string) => {
    setChartSymbol(symbol);
    setChartTimestamp(timestamp);
  };

  const handleCloseChart = () => {
    setChartSymbol(null);
    setChartTimestamp(null);
  };

  const handleQuickTrade = (symbol: string) => {
    setCurrentPage('trading');
    handleCloseChart();
  };

  const pages = useMemo(() => {
    const basePages = [
      { id: 'dashboard', label: 'Dashboard', icon: Home, component: Dashboard },
      { id: 'coins', label: 'Coins', icon: TrendingUp, component: Coins },
      { id: 'portfolio', label: 'Portfolio', icon: Briefcase, component: Portfolio },
      { id: 'multisig', label: 'Multisig', icon: Shield, component: Multisig },
      { id: 'stocks', label: 'Stocks', icon: BarChart3, component: Stocks },
      { id: 'insiders', label: 'Insiders', icon: Users, component: Insiders },
      {
        id: 'trading',
        label: isPaperMode ? 'Live Trading' : 'Trading',
        icon: Bell,
        component: Trading,
      },
      { id: 'api-health', label: 'API Health', icon: Activity, component: ApiHealth },
      { id: 'settings', label: 'Settings', icon: Settings, component: SettingsPage },
    ];

    if (isPaperMode) {
      basePages.splice(5, 0, {
        id: 'paper-trading',
        label: 'Paper Trading',
        icon: FileText,
        component: PaperTradingDashboard,
      });
    }

    return basePages;
  }, [isPaperMode]);

  const CurrentPageComponent = pages.find(p => p.id === currentPage)?.component || Dashboard;

  const handleSwitchToLive = () => {
    setCurrentPage('settings');
  };

  return (
    <div className="min-h-screen bg-gradient-to-br from-slate-900 via-purple-900 to-slate-900 text-white">
      <PaperModeIndicator onSwitchToLive={handleSwitchToLive} />

      <header
        className={`sticky z-40 backdrop-blur-xl bg-slate-900/80 border-b border-purple-500/20 ${isPaperMode ? 'top-[52px]' : 'top-0'}`}
      >
        <div className="max-w-[1800px] mx-auto px-6 py-4">
          <div className="flex items-center justify-between">
            <div className="flex items-center gap-8">
              <button
                onClick={() => setSidebarOpen(!sidebarOpen)}
                className="flex items-center gap-3 hover:opacity-80 transition-all group"
              >
                <motion.div
                  animate={{ rotate: sidebarOpen ? 180 : 0 }}
                  className="w-10 h-10 rounded-2xl bg-gradient-to-br from-purple-500 to-pink-500 flex items-center justify-center shadow-lg shadow-purple-500/50"
                >
                  {sidebarOpen ? <X className="w-5 h-5" /> : <Menu className="w-5 h-5" />}
                </motion.div>
                <span className="text-xl font-bold">Eclipse Market Pro</span>
              </button>
            </div>

            <div className="flex items-center gap-4">
              <WalletSwitcher
                onAddWallet={() => setAddWalletModalOpen(true)}
                onManageGroups={() => setGroupsModalOpen(true)}
                onWalletSettings={walletId => {
                  setSelectedWalletId(walletId);
                  setWalletSettingsModalOpen(true);
                }}
              />
              <PhantomConnect />
              <ConnectionStatus />
            </div>
          </div>
        </div>
      </header>

      <AnimatePresence>
        {sidebarOpen && (
          <>
            <motion.div
              initial={{ opacity: 0 }}
              animate={{ opacity: 1 }}
              exit={{ opacity: 0 }}
              className="fixed inset-0 z-40 bg-black/60 backdrop-blur-sm"
              onClick={() => setSidebarOpen(false)}
            />
            <motion.aside
              initial={{ x: -320 }}
              animate={{ x: 0 }}
              exit={{ x: -320 }}
              transition={{ type: 'spring', damping: 25 }}
              className="fixed left-0 top-0 bottom-0 w-80 z-50 bg-slate-900/95 backdrop-blur-xl border-r border-purple-500/20 shadow-2xl overflow-y-auto"
            >
              <div className="p-6">
                <div className="mb-8">
                  <h2 className="text-2xl font-bold mb-2">Navigation</h2>
                  <div className="h-px bg-gradient-to-r from-purple-500/50 to-transparent"></div>
                </div>

                <nav className="space-y-2">
                  {pages.map(page => (
                    <button
                      key={page.id}
                      onClick={() => {
                        setCurrentPage(page.id);
                        setSidebarOpen(false);
                      }}
                      className={`w-full flex items-center gap-4 px-4 py-3 rounded-xl transition-all ${
                        currentPage === page.id
                          ? 'bg-gradient-to-r from-purple-500/20 to-pink-500/20 border border-purple-500/30 shadow-lg'
                          : 'hover:bg-white/5'
                      }`}
                    >
                      <page.icon className="w-5 h-5" />
                      <span className="font-medium">{page.label}</span>
                    </button>
                  ))}
                </nav>
              </div>
            </motion.aside>
          </>
        )}
      </AnimatePresence>

      <main className="max-w-[1800px] mx-auto px-6 py-8">
        <AnimatePresence mode="wait">
          <motion.div
            key={currentPage}
            initial={{ opacity: 0, y: 20 }}
            animate={{ opacity: 1, y: 0 }}
            exit={{ opacity: 0, y: -20 }}
            transition={{ duration: 0.3 }}
          >
            <CurrentPageComponent />
          </motion.div>
        </AnimatePresence>
      </main>

      {!initializingLock && lockVisible && <LockScreen onUnlock={() => setLockVisible(false)} />}

      <PaperTradingTutorial />

      <AddWalletModal isOpen={addWalletModalOpen} onClose={() => setAddWalletModalOpen(false)} />
      <GroupManagementModal isOpen={groupsModalOpen} onClose={() => setGroupsModalOpen(false)} />
      <WalletSettingsModal
        isOpen={walletSettingsModalOpen}
        onClose={() => {
          setWalletSettingsModalOpen(false);
          setSelectedWalletId(null);
        }}
        walletId={selectedWalletId}
      />

      <ProposalNotification
        notifications={proposalNotifications}
        onDismiss={dismissProposalNotification}
        onOpenProposal={id => {
          setCurrentPage('multisig');
          dismissProposalNotification(id);
        }}
      />

      <AlertNotificationContainer onOpenChart={handleOpenChart} />

      {chartSymbol && (
        <AlertChartModal
          isOpen={true}
          symbol={chartSymbol}
          timestamp={chartTimestamp || undefined}
          onClose={handleCloseChart}
          onQuickTrade={handleQuickTrade}
        />
      )}
    </div>
  );
}

export default App;<|MERGE_RESOLUTION|>--- conflicted
+++ resolved
@@ -1,5 +1,3 @@
-<<<<<<< HEAD
-=======
 import { useEffect, useMemo, useState } from 'react'
 import { motion, AnimatePresence } from 'framer-motion'
 import { Menu, X, Home, TrendingUp, BarChart3, Users, Bell, Settings, Briefcase, Loader2, FileText, Shield, Activity } from 'lucide-react'
@@ -28,7 +26,6 @@
 import { useWalletStore } from './store/walletStore'
 import { usePaperTradingStore } from './store/paperTradingStore'
 import { useAlertNotifications } from './hooks/useAlertNotifications'
->>>>>>> 373eaba0
 import { useEffect, useMemo, useState } from 'react';
 import { motion, AnimatePresence } from 'framer-motion';
 import {
