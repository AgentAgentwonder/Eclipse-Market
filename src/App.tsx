--- conflicted
+++ resolved
@@ -64,12 +64,9 @@
 import { PanelType } from './types/workspace';
 import { useThemeStore } from './store/themeStore';
 import { useAccessibilityStore } from './store/accessibilityStore';
-<<<<<<< HEAD
 import { useUpdateStore } from './store/updateStore';
 import { UpdateNotificationModal } from './components/UpdateNotificationModal';
-=======
 import { PerformanceMonitor } from './components/common/PerformanceMonitor';
->>>>>>> 70f4c76f
 
 type BiometricStatus = {
   available: boolean;
@@ -755,11 +752,8 @@
       <CommandPalette isOpen={commandPaletteOpen} onClose={() => setCommandPaletteOpen(false)} />
       <ShortcutCheatSheet isOpen={cheatSheetOpen} onClose={() => setCheatSheetOpen(false)} />
 
-<<<<<<< HEAD
       <UpdateNotificationModal />
-=======
       <PerformanceMonitor />
->>>>>>> 70f4c76f
     </div>
   );
 }
