--- conflicted
+++ resolved
@@ -16,12 +16,9 @@
   AlertTriangle,
   LineChart,
   Network,
-<<<<<<< HEAD
   Wallet as WalletIcon,
-=======
   LayoutGrid,
   ArrowRightLeft,
->>>>>>> 749302ba
 } from 'lucide-react';
 import { invoke } from '@tauri-apps/api/tauri';
 import { PhantomConnect } from './components/wallet/PhantomConnect';
@@ -195,11 +192,8 @@
       { id: 'dashboard', label: 'Dashboard', icon: Home, component: Dashboard },
       { id: 'coins', label: 'Coins', icon: TrendingUp, component: Coins },
       { id: 'portfolio', label: 'Portfolio', icon: Briefcase, component: Portfolio },
-<<<<<<< HEAD
       { id: 'wallet', label: 'Wallet', icon: WalletIcon, component: Wallet },
-=======
       { id: 'multi-chain', label: 'Multi-Chain', icon: ArrowRightLeft, component: MultiChain },
->>>>>>> 749302ba
       { id: 'multisig', label: 'Multisig', icon: Shield, component: Multisig },
       { id: 'stocks', label: 'Stocks', icon: BarChart3, component: Stocks },
       { id: 'insiders', label: 'Insiders', icon: Users, component: Insiders },
