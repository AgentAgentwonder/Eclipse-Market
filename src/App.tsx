--- conflicted
+++ resolved
@@ -13,12 +13,9 @@
   Activity,
   FileText,
   Shield,
-<<<<<<< HEAD
   Activity,
   LineChart,
-=======
   Network,
->>>>>>> c08d5067
 } from 'lucide-react';
 import { invoke } from '@tauri-apps/api/tauri';
 import { PhantomConnect } from './components/wallet/PhantomConnect';
@@ -40,13 +37,10 @@
 import Trading from './pages/Trading';
 import Portfolio from './pages/Portfolio';
 import Multisig from './pages/Multisig';
-<<<<<<< HEAD
 import ApiHealth from './pages/ApiHealth';
 import ProCharts from './pages/ProCharts';
-=======
 import TokenFlow from './pages/TokenFlow';
 import ApiHealth from './pages/ApiHealth';
->>>>>>> c08d5067
 import { PaperTradingDashboard } from './pages/PaperTrading/Dashboard';
 import SettingsPage from './pages/Settings';
 import { BIOMETRIC_STATUS_EVENT } from './constants/events';
