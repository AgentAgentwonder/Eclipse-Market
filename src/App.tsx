--- conflicted
+++ resolved
@@ -64,11 +64,8 @@
 import AdvancedSettings from './pages/Settings/AdvancedSettings';
 import MultiChain from './pages/MultiChain';
 import PredictionMarkets from './pages/PredictionMarkets';
-<<<<<<< HEAD
 import DeFi from './pages/DeFi';
-=======
 import HistoricalReplay from './pages/HistoricalReplay';
->>>>>>> b8af4d52
 import { BIOMETRIC_STATUS_EVENT } from './constants/events';
 import { useWalletStore } from './store/walletStore';
 import { usePaperTradingStore } from './store/paperTradingStore';
@@ -539,11 +536,8 @@
       { id: 'pro-charts', label: 'Pro Charts', icon: LineChart, component: ProCharts, panelType: 'pro-charts' as PanelType },
       { id: 'ai-analysis', label: 'AI Assistant', icon: MessageSquare, component: AIAnalysis, panelType: 'ai-analysis' as PanelType },
       { id: 'prediction-markets', label: 'Prediction Markets', icon: PieChart, component: PredictionMarkets, panelType: 'prediction-markets' as PanelType },
-<<<<<<< HEAD
       { id: 'defi', label: 'DeFi', icon: BanknoteIcon, component: DeFi, panelType: 'defi' as PanelType },
-=======
       { id: 'historical-replay', label: 'Historical Replay', icon: Clock, component: HistoricalReplay, panelType: 'historical-replay' as PanelType },
->>>>>>> b8af4d52
       { id: 'api-health', label: 'API Health', icon: Activity, component: ApiHealth, panelType: 'api-health' as PanelType },
       { id: 'settings', label: 'Settings', icon: Settings, component: SettingsPage, panelType: 'settings' as PanelType },
       { id: 'advanced-settings', label: 'Advanced Settings', icon: LayoutGrid, component: AdvancedSettings, panelType: 'settings' as PanelType },
