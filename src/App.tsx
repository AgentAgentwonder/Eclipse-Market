--- conflicted
+++ resolved
@@ -108,7 +108,6 @@
   useAlertNotifications();
   useMonitorConfig();
 
-<<<<<<< HEAD
   useKeyboardShortcuts({
     onCommandPalette: () => setCommandPaletteOpen(true),
     onHelp: () => setCheatSheetOpen(true),
@@ -123,7 +122,6 @@
     },
     onAction: handleShortcutAction,
   });
-=======
   const currentTheme = useThemeStore(state => state.currentTheme);
   const applyThemeColors = useThemeStore(state => state.applyThemeColors);
   const applyAccessibilitySettings = useAccessibilityStore(state => state.applyAccessibilitySettings);
@@ -132,7 +130,6 @@
     applyThemeColors();
     applyAccessibilitySettings();
   }, [applyThemeColors, applyAccessibilitySettings, currentTheme]);
->>>>>>> 8c388a78
 
   useEffect(() => {
     const hydrate = async () => {
