--- conflicted
+++ resolved
@@ -16,11 +16,8 @@
   AlertTriangle,
   LineChart,
   Network,
-<<<<<<< HEAD
   LayoutGrid,
-=======
   ArrowRightLeft,
->>>>>>> 1e1ce98f
 } from 'lucide-react';
 import { invoke } from '@tauri-apps/api/tauri';
 import { PhantomConnect } from './components/wallet/PhantomConnect';
@@ -176,7 +173,6 @@
 
   const pages = useMemo(() => {
     const basePages = [
-<<<<<<< HEAD
       { id: 'dashboard', label: 'Dashboard', icon: Home, component: Dashboard, panelType: 'dashboard' as PanelType },
       { id: 'coins', label: 'Coins', icon: TrendingUp, component: Coins, panelType: 'coins' as PanelType },
       { id: 'portfolio', label: 'Portfolio', icon: Briefcase, component: Portfolio, panelType: 'portfolio' as PanelType },
@@ -191,7 +187,6 @@
         component: MarketSurveillance,
         panelType: 'surveillance' as PanelType,
       },
-=======
       { id: 'dashboard', label: 'Dashboard', icon: Home, component: Dashboard },
       { id: 'coins', label: 'Coins', icon: TrendingUp, component: Coins },
       { id: 'portfolio', label: 'Portfolio', icon: Briefcase, component: Portfolio },
@@ -201,7 +196,6 @@
       { id: 'insiders', label: 'Insiders', icon: Users, component: Insiders },
       { id: 'token-flow', label: 'Token Flow', icon: Network, component: TokenFlow },
       { id: 'surveillance', label: 'Market Surveillance', icon: AlertTriangle, component: MarketSurveillance },
->>>>>>> 1e1ce98f
       {
         id: 'trading',
         label: isPaperMode ? 'Live Trading' : 'Trading',
@@ -284,7 +278,6 @@
             </div>
 
             <div className="flex items-center gap-4">
-<<<<<<< HEAD
               <motion.button
                 whileHover={{ scale: 1.05 }}
                 whileTap={{ scale: 0.95 }}
@@ -298,9 +291,7 @@
               >
                 <LayoutGrid className="w-5 h-5" />
               </motion.button>
-=======
               <ChainSelector />
->>>>>>> 1e1ce98f
               <WalletSwitcher
                 onAddWallet={() => setAddWalletModalOpen(true)}
                 onManageGroups={() => setGroupsModalOpen(true)}
