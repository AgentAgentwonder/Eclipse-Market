<<<<<<< HEAD
import { useEffect, useMemo, useState } from 'react'
import { Search, TrendingUp, Zap, BarChart3, X, Loader2 } from 'lucide-react'
import { invoke } from '@tauri-apps/api/tauri'
import TrendingCoins, { TrendingCoinData } from './Coins/TrendingCoins'
import PriceChart from '../components/PriceChart'
=======
import { useState } from 'react'
import { motion } from 'framer-motion'
import { Search, TrendingUp, Zap, BarChart3 } from 'lucide-react'
import NewCoins from './Coins/NewCoins'
import TopCoins from './Coins/TopCoins'
>>>>>>> 58c1216b

interface PricePoint {
  timestamp: number
  open: number
  high: number
  low: number
  close: number
  volume: number
}

export default function Coins() {
  const [activeTab, setActiveTab] = useState('trending')
  const [searchQuery, setSearchQuery] = useState('')
  const [selectedCoin, setSelectedCoin] = useState<TrendingCoinData | null>(null)
  const [priceHistory, setPriceHistory] = useState<PricePoint[]>([])
  const [historyLoading, setHistoryLoading] = useState(false)
  const [historyError, setHistoryError] = useState<string | null>(null)
  const [timeframe, setTimeframe] = useState<'1D' | '1W' | '1M'>('1D')
  const apiKey = useMemo(() => (typeof window !== 'undefined' ? localStorage.getItem('birdeye_api_key') : null), [])

  useEffect(() => {
    if (!selectedCoin) return

    const fetchHistory = async () => {
      try {
        setHistoryLoading(true)
        setHistoryError(null)
        const params: Record<string, unknown> = {
          address: selectedCoin.address,
          timeframe,
        }
        if (apiKey) {
          params.apiKey = apiKey
        }

        const data = await invoke<PricePoint[]>('get_price_history', params)
        setPriceHistory(data)
      } catch (err) {
        console.error('Failed to fetch price history:', err)
        setHistoryError(String(err))
      } finally {
        setHistoryLoading(false)
      }
    }

    fetchHistory()
  }, [selectedCoin, timeframe, apiKey])

  const filteredCoins = mockCoins.filter((coin) => {
    if (!searchQuery.trim()) return true
    const query = searchQuery.toLowerCase()
    return coin.symbol.toLowerCase().includes(query) || coin.name.toLowerCase().includes(query)
  })

  const displayedCoins = filteredCoins

  const tabMeta = {
    trending: {
      title: 'Coins Market',
      subtitle: 'Real-time cryptocurrency tracking and analysis',
    },
    new: {
      title: 'Coin Discovery',
      subtitle: 'New Solana token launches with safety insights',
    },
    top: {
      title: 'Top Coins by Market Cap',
      subtitle: 'Top 100 Solana tokens ranked by market capitalization',
    },
  } as const

  return (
    <div className="space-y-6">
      {/* Header */}
      <div className="flex items-center justify-between">
        <div>
          <h1 className="text-3xl font-bold mb-2">
            {tabMeta[activeTab as keyof typeof tabMeta].title}
          </h1>
          <p className="text-gray-400">
            {tabMeta[activeTab as keyof typeof tabMeta].subtitle}
          </p>
        </div>
        {activeTab === 'trending' && (
          <div className="relative">
            <Search className="absolute left-3 top-1/2 -translate-y-1/2 w-5 h-5 text-gray-400" />
            <input
              type="text"
              placeholder="Search coins..."
              value={searchQuery}
              onChange={(e) => setSearchQuery(e.target.value)}
              className="pl-10 pr-4 py-2 w-80 rounded-xl bg-slate-800/50 border border-purple-500/30 outline-none focus:border-purple-500 transition-all"
            />
          </div>
        )}
      </div>

      {/* Tabs */}
      <div className="flex items-center gap-4">
        {[
          { id: 'trending', label: 'Trending', icon: TrendingUp },
          { id: 'new', label: 'New Coins', icon: Zap },
          { id: 'top', label: 'Top Coins', icon: BarChart3 },
        ].map(tab => (
          <button
            key={tab.id}
            onClick={() => setActiveTab(tab.id)}
            className={`px-6 py-2 rounded-xl font-medium transition-all flex items-center gap-2 ${
              activeTab === tab.id
                ? 'bg-purple-500/20 text-purple-300 border border-purple-500/30'
                : 'hover:bg-slate-700/30 text-gray-400'
            }`}
          >
            <tab.icon className="w-4 h-4" />
            {tab.label}
          </button>
        ))}
      </div>

      {/* Tab Content */}
<<<<<<< HEAD
      {activeTab === 'trending' && <TrendingCoins searchQuery={searchQuery} onSelectCoin={setSelectedCoin} />}
      
      {activeTab === 'new' && (
        <div className="text-center py-12">
          <Zap className="w-16 h-16 mx-auto mb-4 text-gray-400" />
          <p className="text-gray-400">New Coins feature coming soon...</p>
        </div>
      )}
      
      {activeTab === 'top' && (
        <div className="text-center py-12">
          <BarChart3 className="w-16 h-16 mx-auto mb-4 text-gray-400" />
          <p className="text-gray-400">Top Coins feature coming soon...</p>
        </div>
      )}

      {/* Chart Modal */}
      {selectedCoin && (
        <div
          className="fixed inset-0 z-50 bg-black/60 backdrop-blur-sm flex items-center justify-center p-6"
          onClick={() => setSelectedCoin(null)}
        >
          <div
            className="bg-slate-900 rounded-2xl border border-purple-500/20 max-w-4xl w-full max-h-[90vh] overflow-auto"
            onClick={(e) => e.stopPropagation()}
          >
            <div className="p-6 border-b border-purple-500/20 flex items-center justify-between">
              <div>
                <h3 className="text-2xl font-bold">{selectedCoin.symbol}</h3>
                <p className="text-gray-400">{selectedCoin.name}</p>
              </div>
              <button
                onClick={() => setSelectedCoin(null)}
                className="p-2 hover:bg-slate-800 rounded-lg transition-all"
              >
                <X className="w-5 h-5" />
              </button>
            </div>
            
            <div className="p-6">
              <div className="flex items-center gap-4 mb-6">
                {(['1D', '1W', '1M'] as const).map((tf) => (
                  <button
                    key={tf}
                    onClick={() => setTimeframe(tf)}
                    className={`px-4 py-2 rounded-lg transition-all ${
                      timeframe === tf
                        ? 'bg-purple-500/20 text-purple-300 border border-purple-500/30'
                        : 'bg-slate-800/50 text-gray-400 hover:bg-slate-800'
                    }`}
                  >
                    {tf}
                  </button>
                ))}
              </div>

              {historyLoading ? (
                <div className="flex items-center justify-center h-64">
                  <Loader2 className="w-8 h-8 animate-spin text-purple-500" />
                </div>
              ) : historyError ? (
                <div className="text-center text-red-400 py-12">{historyError}</div>
              ) : priceHistory.length > 0 ? (
                <PriceChart data={priceHistory} symbol={selectedCoin.symbol} />
              ) : (
                <div className="text-center text-gray-400 py-12">No data available</div>
              )}
            </div>
          </div>
=======
      {activeTab === 'new' ? (
        <NewCoins />
      ) : activeTab === 'top' ? (
        <TopCoins />
      ) : (
        /* Coins Grid */
        <div className="grid grid-cols-1 md:grid-cols-2 lg:grid-cols-3 gap-6">
          {displayedCoins.map((coin, idx) => (
            <motion.div
              key={coin.address}
              initial={{ opacity: 0, scale: 0.95 }}
              animate={{ opacity: 1, scale: 1 }}
              transition={{ delay: idx * 0.05 }}
              whileHover={{ scale: 1.02 }}
              className="bg-slate-800/50 backdrop-blur-sm rounded-2xl p-6 border border-purple-500/20 shadow-xl hover:shadow-purple-500/20 transition-all cursor-pointer"
            >
              <div className="flex items-center justify-between mb-4">
                <div>
                  <div className="text-2xl font-bold">{coin.symbol}</div>
                  <div className="text-sm text-gray-400">{coin.name}</div>
                </div>
                <div className={`px-3 py-1 rounded-lg text-sm font-semibold ${
                  coin.price_change_24h > 0 ? 'bg-green-500/20 text-green-400' : 'bg-red-500/20 text-red-400'
                }`}>
                  {coin.price_change_24h > 0 ? '+' : ''}{coin.price_change_24h.toFixed(2)}%
                </div>
              </div>
              
              <div className="space-y-2 text-sm">
                <div className="flex justify-between">
                  <span className="text-gray-400">Price</span>
                  <span className="font-bold">${coin.price.toFixed(6)}</span>
                </div>
                <div className="flex justify-between">
                  <span className="text-gray-400">Market Cap</span>
                  <span className="font-bold">${(coin.market_cap / 1_000_000).toFixed(1)}M</span>
                </div>
                <div className="flex justify-between">
                  <span className="text-gray-400">Volume 24h</span>
                  <span className="font-bold">${(coin.volume_24h / 1_000).toFixed(1)}K</span>
                </div>
              </div>

              <button className="w-full mt-4 py-2 rounded-xl bg-purple-500/20 hover:bg-purple-500/30 text-purple-300 font-medium transition-all">
                View Chart
              </button>
            </motion.div>
          ))}
>>>>>>> 58c1216b
        </div>
      )}
    </div>
  )
}<|MERGE_RESOLUTION|>--- conflicted
+++ resolved
@@ -1,16 +1,13 @@
-<<<<<<< HEAD
 import { useEffect, useMemo, useState } from 'react'
 import { Search, TrendingUp, Zap, BarChart3, X, Loader2 } from 'lucide-react'
 import { invoke } from '@tauri-apps/api/tauri'
 import TrendingCoins, { TrendingCoinData } from './Coins/TrendingCoins'
 import PriceChart from '../components/PriceChart'
-=======
 import { useState } from 'react'
 import { motion } from 'framer-motion'
 import { Search, TrendingUp, Zap, BarChart3 } from 'lucide-react'
 import NewCoins from './Coins/NewCoins'
 import TopCoins from './Coins/TopCoins'
->>>>>>> 58c1216b
 
 interface PricePoint {
   timestamp: number
@@ -131,7 +128,6 @@
       </div>
 
       {/* Tab Content */}
-<<<<<<< HEAD
       {activeTab === 'trending' && <TrendingCoins searchQuery={searchQuery} onSelectCoin={setSelectedCoin} />}
       
       {activeTab === 'new' && (
@@ -201,7 +197,6 @@
               )}
             </div>
           </div>
-=======
       {activeTab === 'new' ? (
         <NewCoins />
       ) : activeTab === 'top' ? (
@@ -250,7 +245,6 @@
               </button>
             </motion.div>
           ))}
->>>>>>> 58c1216b
         </div>
       )}
     </div>
