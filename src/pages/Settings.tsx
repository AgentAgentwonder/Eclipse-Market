import { useState, useEffect } from 'react';
import { motion, AnimatePresence } from 'framer-motion';
import {
  Shield,
  Lock,
  Fingerprint,
  AlertCircle,
  AlertTriangle,
  CheckCircle,
  Eye,
  EyeOff,
  Usb,
  TrendingUp,
  Zap,
  Keyboard,
  FileText,
  Server,

  MessageSquare,
  Webhook,
  Palette,
  Accessibility,
} from 'lucide-react';
import { invoke } from '@tauri-apps/api/tauri';
import { BIOMETRIC_STATUS_EVENT } from '../constants/events';
import HardwareWalletManager from '../components/wallet/HardwareWalletManager';
import { useWalletStore } from '../store/walletStore';
import { useTradingSettingsStore } from '../store/tradingSettingsStore';
import { usePaperTradingStore } from '../store/paperTradingStore';
import { ActivityLog } from './Settings/ActivityLog';
import { EventAuditLog } from './Settings/EventAuditLog';
import { PerformanceDashboard } from './Settings/PerformanceDashboard';
import { CacheSettings } from '../components/CacheSettings';
import { ApiSettings } from './Settings/ApiSettings';
import AlertSettings from './Settings/AlertSettings';
import { StorageSettings } from './Settings/StorageSettings';
import { BackupSettings } from './Settings/BackupSettings';
import ChatIntegrations from './Settings/ChatIntegrations';
import WebhookSettings from './Settings/WebhookSettings';
import { ShortcutSettings } from './Settings/ShortcutSettings';
import { ThemeEditor } from '../components/theme/ThemeEditor';
import { AccessibilityPanel } from '../components/accessibility/AccessibilityPanel';
import { UpdateSettings } from './Settings/UpdateSettings';

interface BiometricStatus {
  available: boolean;
  enrolled: boolean;
  fallbackConfigured: boolean;
  platform: 'WindowsHello' | 'TouchId' | 'PasswordOnly';
}

interface CongestionData {
  level: 'low' | 'medium' | 'high';
  averageFee: number;
  medianFee: number;
  percentile75: number;
  percentile95: number;
  timestamp: number;
}

interface PriorityFeeEstimate {
  preset: 'slow' | 'normal' | 'fast';
  microLamports: number;
  estimatedConfirmationTime: string;
}

function Settings() {
  const [status, setStatus] = useState<BiometricStatus | null>(null);
  const [loading, setLoading] = useState(true);
  const [error, setError] = useState<string | null>(null);
  const [success, setSuccess] = useState<string | null>(null);
  const [enrollPassword, setEnrollPassword] = useState('');
  const [enrollConfirmPassword, setEnrollConfirmPassword] = useState('');
  const [showEnrollPassword, setShowEnrollPassword] = useState(false);
  const [showEnrollConfirmPassword, setShowEnrollConfirmPassword] = useState(false);
  const [enrolling, setEnrolling] = useState(false);
  const [disabling, setDisabling] = useState(false);
  const [showHardwareManager, setShowHardwareManager] = useState(false);
  const [congestionData, setCongestionData] = useState<CongestionData | null>(null);
  const [priorityEstimates, setPriorityEstimates] = useState<PriorityFeeEstimate[]>([]);
  const [networkLoading, setNetworkLoading] = useState(false);
  const [networkError, setNetworkError] = useState<string | null>(null);
  const [activeTab, setActiveTab] = useState<
    'security' | 'hardware' | 'trading' | 'activity' | 'alerts' | 'theme' | 'accessibility'
  >('security');
  const [paperModeDialogOpen, setPaperModeDialogOpen] = useState(false);
  const [paperModeTarget, setPaperModeTarget] = useState<'paper' | 'live'>('paper');
  const [acknowledgeLiveTrading, setAcknowledgeLiveTrading] = useState(false);

  const { hardwareDevices, activeHardwareDevice, signingMethod } = useWalletStore();

  const {
    slippage,
    setSlippageTolerance,
    setSlippageAutoAdjust,
    setSlippageMaxTolerance,
    setSlippageRejectAbove,
    mevProtection,
    toggleMEVProtection,
    setJitoEnabled,
    setPrivateRPCEnabled,
    gasOptimization,
    setPriorityFeePreset,
    setCustomPriorityFee,
    tradeHistory,
    updateCongestionData,
  } = useTradingSettingsStore();

  const { isPaperMode, togglePaperMode } = usePaperTradingStore();

  useEffect(() => {
    loadStatus();
    loadNetworkData();
  }, []);

  const averageGasCost = tradeHistory.length
    ? tradeHistory.reduce((sum, trade) => sum + trade.gasCost, 0) / tradeHistory.length
    : 0;

  const latestTrade = tradeHistory[0];

  const loadNetworkData = async () => {
    setNetworkLoading(true);
    setNetworkError(null);
    try {
      const [congestion, estimates] = await Promise.all([
        invoke<CongestionData>('get_network_congestion'),
        invoke<PriorityFeeEstimate[]>('get_priority_fee_estimates'),
      ]);
      setCongestionData(congestion);
      setPriorityEstimates(estimates);

      // Update congestion data in store
      updateCongestionData(congestion.level, congestion.averageFee, congestion.medianFee);
    } catch (err) {
      console.error('Failed to load network data:', err);
      setNetworkError(String(err));
    } finally {
      setNetworkLoading(false);
    }
  };

  const loadStatus = async () => {
    setLoading(true);
    setError(null);
    try {
      const biometricStatus = await invoke<BiometricStatus>('biometric_get_status');
      setStatus(biometricStatus);
    } catch (err) {
      console.error('Failed to load biometric status:', err);
      setError(String(err));
    } finally {
      setLoading(false);
    }
  };

  const handleEnroll = async (e: React.FormEvent) => {
    e.preventDefault();
    if (!enrollPassword || !enrollConfirmPassword) {
      setError('Please enter a fallback password');
      return;
    }
    if (enrollPassword !== enrollConfirmPassword) {
      setError('Passwords do not match');
      return;
    }
    if (enrollPassword.length < 8) {
      setError('Password must be at least 8 characters');
      return;
    }

    setEnrolling(true);
    setError(null);
    setSuccess(null);

    try {
      const newStatus = await invoke<BiometricStatus>('biometric_enroll', {
        fallbackPassword: enrollPassword,
      });
      setStatus(newStatus);
      setSuccess('Biometric authentication enrolled successfully!');
      setEnrollPassword('');
      setEnrollConfirmPassword('');

      window.dispatchEvent(new CustomEvent(BIOMETRIC_STATUS_EVENT, { detail: newStatus }));
    } catch (err) {
      console.error('Failed to enroll biometric:', err);
      setError(String(err));
    } finally {
      setEnrolling(false);
    }
  };

  const handleDisable = async () => {
    if (!window.confirm('Are you sure you want to disable biometric authentication?')) {
      return;
    }

    setDisabling(true);
    setError(null);
    setSuccess(null);

    try {
      const newStatus = await invoke<BiometricStatus>('biometric_disable');
      setStatus(newStatus);
      setSuccess('Biometric authentication disabled');

      window.dispatchEvent(new CustomEvent(BIOMETRIC_STATUS_EVENT, { detail: newStatus }));
    } catch (err) {
      console.error('Failed to disable biometric:', err);
      setError(String(err));
    } finally {
      setDisabling(false);
    }
  };

  const getPlatformName = () => {
    if (!status) return 'Biometric';
    switch (status.platform) {
      case 'WindowsHello':
        return 'Windows Hello';
      case 'TouchId':
        return 'Touch ID';
      default:
        return 'Password Only';
    }
  };

  const getPlatformIcon = () => {
    if (!status) return <Shield className="w-6 h-6" />;
    switch (status.platform) {
      case 'WindowsHello':
        return <Shield className="w-6 h-6" />;
      case 'TouchId':
        return <Fingerprint className="w-6 h-6" />;
      default:
        return <Lock className="w-6 h-6" />;
    }
  };

  return (
    <div className="max-w-4xl mx-auto">
      <motion.div
        initial={{ opacity: 0, y: 20 }}
        animate={{ opacity: 1, y: 0 }}
        className="space-y-6"
      >
        <div>
          <h1 className="text-4xl font-bold mb-2">Settings</h1>
          <p className="text-white/60">Manage your security and preferences</p>
        </div>

        {/* Security Section */}
        <div className="bg-slate-800/50 backdrop-blur-xl rounded-3xl border border-purple-500/20 p-6">
          <div className="flex items-center gap-3 mb-6">
            <div className="w-12 h-12 rounded-2xl bg-gradient-to-br from-purple-500 to-pink-500 flex items-center justify-center shadow-lg shadow-purple-500/30">
              <Shield className="w-6 h-6" />
            </div>
            <div>
              <h2 className="text-2xl font-bold">Security</h2>
              <p className="text-white/60 text-sm">Biometric authentication settings</p>
            </div>
          </div>

          {loading ? (
            <div className="text-center py-8">
              <div className="inline-block w-8 h-8 border-4 border-purple-500/30 border-t-purple-500 rounded-full animate-spin"></div>
              <p className="text-white/60 mt-4">Loading security settings...</p>
            </div>
          ) : (
            <>
              {/* Status Display */}
              <div className="mb-6 p-4 bg-slate-900/50 rounded-2xl border border-purple-500/10">
                <div className="flex items-center justify-between mb-4">
                  <div className="flex items-center gap-3">
                    {getPlatformIcon()}
                    <div>
                      <h3 className="font-semibold">{getPlatformName()}</h3>
                      <p className="text-sm text-white/60">
                        {status?.available
                          ? status.enrolled
                            ? 'Enrolled and active'
                            : 'Available for enrollment'
                          : 'Not available on this system'}
                      </p>
                    </div>
                  </div>
                  <div
                    className={`px-3 py-1 rounded-lg text-sm font-medium ${
                      status?.enrolled
                        ? 'bg-green-500/20 text-green-400 border border-green-500/30'
                        : status?.available
                          ? 'bg-yellow-500/20 text-yellow-400 border border-yellow-500/30'
                          : 'bg-slate-500/20 text-slate-400 border border-slate-500/30'
                    }`}
                  >
                    {status?.enrolled
                      ? 'Enrolled'
                      : status?.available
                        ? 'Available'
                        : 'Unavailable'}
                  </div>
                </div>

                {status?.platform === 'PasswordOnly' && (
                  <div className="flex items-start gap-3 p-3 bg-blue-500/10 border border-blue-500/20 rounded-xl">
                    <AlertCircle className="w-5 h-5 text-blue-400 flex-shrink-0 mt-0.5" />
                    <div className="text-sm text-blue-400">
                      <p className="font-medium mb-1">Platform Information</p>
                      <p className="text-blue-400/80">
                        Biometric authentication is not available on Linux. Only password-based
                        authentication is supported.
                      </p>
                    </div>
                  </div>
                )}
              </div>

              {/* Alerts */}
              {error && (
                <motion.div
                  initial={{ opacity: 0, y: -10 }}
                  animate={{ opacity: 1, y: 0 }}
                  className="mb-6 p-4 bg-red-500/10 border border-red-500/30 rounded-xl flex items-start gap-3"
                >
                  <AlertCircle className="w-5 h-5 text-red-400 flex-shrink-0 mt-0.5" />
                  <div>
                    <p className="text-red-400 text-sm font-medium">Error</p>
                    <p className="text-red-400/80 text-sm mt-1">{error}</p>
                  </div>
                </motion.div>
              )}

              {success && (
                <motion.div
                  initial={{ opacity: 0, y: -10 }}
                  animate={{ opacity: 1, y: 0 }}
                  className="mb-6 p-4 bg-green-500/10 border border-green-500/30 rounded-xl flex items-start gap-3"
                >
                  <CheckCircle className="w-5 h-5 text-green-400 flex-shrink-0 mt-0.5" />
                  <div>
                    <p className="text-green-400 text-sm font-medium">Success</p>
                    <p className="text-green-400/80 text-sm mt-1">{success}</p>
                  </div>
                </motion.div>
              )}

              {/* Enrollment Form */}
              {status?.available && !status.enrolled && (
                <form onSubmit={handleEnroll} className="space-y-4">
                  <div className="p-4 bg-purple-500/10 border border-purple-500/20 rounded-xl">
                    <h3 className="font-semibold mb-2">Enable Biometric Authentication</h3>
                    <p className="text-sm text-white/60 mb-4">
                      Set a fallback password that can be used if biometric authentication fails or
                      is unavailable.
                    </p>
                  </div>

                  <div>
                    <label className="block text-sm font-medium mb-2">Fallback Password</label>
                    <div className="relative">
                      <input
                        type={showEnrollPassword ? 'text' : 'password'}
                        value={enrollPassword}
                        onChange={e => setEnrollPassword(e.target.value)}
                        placeholder="Enter password (min. 8 characters)"
                        className="w-full px-4 py-3 bg-slate-900/50 border border-purple-500/20 rounded-xl text-white placeholder:text-white/40 focus:outline-none focus:border-purple-500/50 transition-colors pr-12"
                        disabled={enrolling}
                      />
                      <button
                        type="button"
                        onClick={() => setShowEnrollPassword(!showEnrollPassword)}
                        className="absolute right-3 top-1/2 -translate-y-1/2 text-white/40 hover:text-white/60 transition-colors"
                      >
                        {showEnrollPassword ? (
                          <EyeOff className="w-5 h-5" />
                        ) : (
                          <Eye className="w-5 h-5" />
                        )}
                      </button>
                    </div>
                  </div>

                  <div>
                    <label className="block text-sm font-medium mb-2">Confirm Password</label>
                    <div className="relative">
                      <input
                        type={showEnrollConfirmPassword ? 'text' : 'password'}
                        value={enrollConfirmPassword}
                        onChange={e => setEnrollConfirmPassword(e.target.value)}
                        placeholder="Confirm password"
                        className="w-full px-4 py-3 bg-slate-900/50 border border-purple-500/20 rounded-xl text-white placeholder:text-white/40 focus:outline-none focus:border-purple-500/50 transition-colors pr-12"
                        disabled={enrolling}
                      />
                      <button
                        type="button"
                        onClick={() => setShowEnrollConfirmPassword(!showEnrollConfirmPassword)}
                        className="absolute right-3 top-1/2 -translate-y-1/2 text-white/40 hover:text-white/60 transition-colors"
                      >
                        {showEnrollConfirmPassword ? (
                          <EyeOff className="w-5 h-5" />
                        ) : (
                          <Eye className="w-5 h-5" />
                        )}
                      </button>
                    </div>
                  </div>

                  <motion.button
                    type="submit"
                    disabled={enrolling || !enrollPassword || !enrollConfirmPassword}
                    whileHover={{ scale: 1.02 }}
                    whileTap={{ scale: 0.98 }}
                    className="w-full py-3 bg-gradient-to-r from-purple-500 to-pink-500 rounded-xl font-semibold text-white shadow-lg shadow-purple-500/30 hover:shadow-purple-500/50 transition-all disabled:opacity-50 disabled:cursor-not-allowed"
                  >
                    {enrolling ? 'Enrolling...' : `Enable ${getPlatformName()}`}
                  </motion.button>
                </form>
              )}

              {/* Disable Button */}
              {status?.enrolled && (
                <div className="space-y-4">
                  <div className="p-4 bg-green-500/10 border border-green-500/20 rounded-xl">
                    <h3 className="font-semibold mb-2 text-green-400">
                      Biometric Authentication Active
                    </h3>
                    <p className="text-sm text-white/60">
                      Your app is protected with {getPlatformName()}. You will be prompted to
                      authenticate when launching the app.
                    </p>
                  </div>

                  <motion.button
                    onClick={handleDisable}
                    disabled={disabling}
                    whileHover={{ scale: 1.02 }}
                    whileTap={{ scale: 0.98 }}
                    className="w-full py-3 bg-red-500/20 hover:bg-red-500/30 border border-red-500/30 rounded-xl font-semibold text-red-400 transition-all disabled:opacity-50 disabled:cursor-not-allowed"
                  >
                    {disabling ? 'Disabling...' : 'Disable Biometric Authentication'}
                  </motion.button>
                </div>
              )}
            </>
          )}
        </div>

        {/* API Settings */}
        <div className="bg-slate-800/50 backdrop-blur-xl rounded-3xl border border-purple-500/20 p-6">
          <div className="flex items-center gap-3 mb-6">
            <div className="w-12 h-12 rounded-2xl bg-gradient-to-br from-blue-500 to-indigo-500 flex items-center justify-center shadow-lg shadow-blue-500/30">
              <Server className="w-6 h-6" />
            </div>
            <div>
              <h2 className="text-2xl font-bold">API Configuration</h2>
              <p className="text-white/60 text-sm">Manage API keys and service connections</p>
            </div>
          </div>

          <ApiSettings />
        </div>

        {/* Webhooks */}
        <div className="bg-slate-800/50 backdrop-blur-xl rounded-3xl border border-purple-500/20 p-6">
          <div className="flex items-center gap-3 mb-6">
            <div className="w-12 h-12 rounded-2xl bg-gradient-to-br from-teal-500 to-emerald-500 flex items-center justify-center shadow-lg shadow-emerald-500/30">
              <Webhook className="w-6 h-6" />
            </div>
            <div>
              <h2 className="text-2xl font-bold">Webhooks</h2>
              <p className="text-white/60 text-sm">
                Build custom webhooks with templating, retries, and delivery monitoring
              </p>
            </div>
          </div>

          <WebhookSettings />
        </div>

        {/* Price Alerts & Watchlists */}
        <div className="bg-slate-800/50 backdrop-blur-xl rounded-3xl border border-purple-500/20 p-6">
          <div className="flex items-center gap-3 mb-6">
            <div className="w-12 h-12 rounded-2xl bg-gradient-to-br from-amber-500 to-orange-500 flex items-center justify-center shadow-lg shadow-amber-500/30">
              <Bell className="w-6 h-6" />
            </div>
            <div>
              <h2 className="text-2xl font-bold">Price Alerts</h2>
              <p className="text-white/60 text-sm">
                Manage watchlists and notification preferences
              </p>
            </div>
          </div>

          <AlertSettings />
        </div>

        {/* Chat Integrations */}
        <div className="bg-slate-800/50 backdrop-blur-xl rounded-3xl border border-purple-500/20 p-6">
          <div className="flex items-center gap-3 mb-6">
            <div className="w-12 h-12 rounded-2xl bg-gradient-to-br from-indigo-500 to-purple-500 flex items-center justify-center shadow-lg shadow-purple-500/30">
              <MessageSquare className="w-6 h-6" />
            </div>
            <div>
              <h2 className="text-2xl font-bold">Chat Integrations</h2>
              <p className="text-white/60 text-sm">
                Configure Telegram, Slack, and Discord notifications
              </p>
            </div>
          </div>

          <ChatIntegrations />
        </div>

        {/* Keyboard Shortcuts */}
        <div className="bg-slate-800/50 backdrop-blur-xl rounded-3xl border border-purple-500/20 p-6">
          <div className="flex items-center gap-3 mb-6">
            <div className="w-12 h-12 rounded-2xl bg-gradient-to-br from-purple-500 to-pink-500 flex items-center justify-center shadow-lg shadow-purple-500/30">
              <Keyboard className="w-6 h-6" />
            </div>
            <div>
              <h2 className="text-2xl font-bold">Keyboard Shortcuts</h2>
              <p className="text-white/60 text-sm">
                Customize shortcuts, resolve conflicts, and import/export preferences
              </p>
            </div>
          </div>

          <ShortcutSettings />
        </div>

        {/* Hardware Wallets */}
        <div className="bg-slate-800/50 backdrop-blur-xl rounded-3xl border border-purple-500/20 p-6">
          <div className="flex items-center gap-3 mb-6">
            <div className="w-12 h-12 rounded-2xl bg-gradient-to-br from-emerald-500 to-teal-500 flex items-center justify-center shadow-lg shadow-emerald-500/30">
              <Usb className="w-6 h-6" />
            </div>
            <div>
              <h2 className="text-2xl font-bold">Hardware Wallets</h2>
              <p className="text-white/60 text-sm">Manage Ledger and Trezor devices</p>
            </div>
          </div>

          <div className="grid gap-4 md:grid-cols-2">
            <div className="p-4 bg-slate-900/50 rounded-2xl border border-purple-500/10 space-y-4">
              <div className="flex items-center justify-between">
                <div>
                  <h3 className="font-semibold text-lg">Default Signing</h3>
                  <p className="text-sm text-white/60">Current signing method preference</p>
                </div>
                <div
                  className={`px-3 py-1 rounded-lg text-xs font-semibold uppercase tracking-wide ${
                    signingMethod === 'hardware'
                      ? 'bg-emerald-500/20 text-emerald-300 border border-emerald-500/30'
                      : 'bg-slate-700/50 text-white/60 border border-purple-500/10'
                  }`}
                >
                  {signingMethod}
                </div>
              </div>

              <div className="space-y-2 text-sm">
                <div className="flex justify-between">
                  <span className="text-white/60">Detected devices</span>
                  <span className="font-medium">{hardwareDevices.length}</span>
                </div>
                <div className="flex justify-between">
                  <span className="text-white/60">Active device</span>
                  <span className="font-medium">
                    {activeHardwareDevice ? activeHardwareDevice.productName : 'None'}
                  </span>
                </div>
              </div>

              <motion.button
                onClick={() => setShowHardwareManager(true)}
                whileHover={{ scale: 1.02 }}
                whileTap={{ scale: 0.98 }}
                className="w-full py-3 bg-gradient-to-r from-purple-500 to-pink-500 rounded-xl font-semibold text-white shadow-lg shadow-purple-500/30"
              >
                Manage Hardware Wallets
              </motion.button>
            </div>

            <div className="p-4 bg-slate-900/50 rounded-2xl border border-purple-500/10 space-y-3">
              <h3 className="font-semibold text-lg">Active Device</h3>
              {activeHardwareDevice ? (
                <div className="space-y-2 text-sm">
                  <div className="flex justify-between">
                    <span className="text-white/60">Device</span>
                    <span className="font-medium">{activeHardwareDevice.productName}</span>
                  </div>
                  <div className="flex justify-between">
                    <span className="text-white/60">Type</span>
                    <span className="font-medium capitalize">
                      {activeHardwareDevice.deviceType}
                    </span>
                  </div>
                  <div className="flex justify-between">
                    <span className="text-white/60">Status</span>
                    <span
                      className={
                        activeHardwareDevice.connected
                          ? 'font-medium text-emerald-400'
                          : 'font-medium text-yellow-400'
                      }
                    >
                      {activeHardwareDevice.connected ? 'Connected' : 'Disconnected'}
                    </span>
                  </div>
                  {activeHardwareDevice.address && (
                    <div className="mt-2 p-3 bg-slate-900 rounded-xl">
                      <p className="text-xs text-white/50 mb-1">Last known address</p>
                      <p className="text-xs font-mono break-all text-white/80">
                        {activeHardwareDevice.address}
                      </p>
                    </div>
                  )}
                </div>
              ) : (
                <div className="p-4 bg-slate-900 rounded-xl border border-purple-500/10 text-center">
                  <p className="text-sm text-white/60">No hardware wallet connected.</p>
                  <p className="text-xs text-white/40 mt-1">
                    Connect a Ledger or Trezor device to get started.
                  </p>
                </div>
              )}
            </div>
          </div>
        </div>

        {/* Trading Settings */}
        <div className="bg-slate-800/50 backdrop-blur-xl rounded-3xl border border-purple-500/20 p-6">
          <div className="flex items-center gap-3 mb-6">
            <div className="w-12 h-12 rounded-2xl bg-gradient-to-br from-blue-500 to-cyan-500 flex items-center justify-center shadow-lg shadow-blue-500/30">
              <TrendingUp className="w-6 h-6" />
            </div>
            <div>
              <h2 className="text-2xl font-bold">Trading Execution</h2>
              <p className="text-white/60 text-sm">
                Paper mode, slippage, MEV protection, and gas optimization
              </p>
            </div>
          </div>

          {/* Paper Trading Mode */}
          <div className="mb-6 p-4 bg-slate-900/50 rounded-2xl border border-purple-500/10 space-y-4">
            <div className="flex items-center justify-between">
              <div>
                <h3 className="font-semibold text-lg flex items-center gap-2">
                  <FileText className="w-5 h-5 text-orange-400" />
                  Paper Trading Mode
                </h3>
                <p className="text-sm text-white/60 mt-1">Practice trading with virtual balance</p>
              </div>
              <label className="relative inline-flex items-center cursor-pointer">
                <input
                  type="checkbox"
                  checked={isPaperMode}
                  onChange={e => {
                    if (e.target.checked) {
                      setPaperModeTarget('paper');
                      setPaperModeDialogOpen(true);
                    } else {
                      setPaperModeTarget('live');
                      setPaperModeDialogOpen(true);
                    }
                  }}
                  className="sr-only peer"
                />
                <div className="w-11 h-6 bg-slate-700 peer-focus:outline-none peer-focus:ring-4 peer-focus:ring-orange-500/20 rounded-full peer peer-checked:after:translate-x-full peer-checked:after:border-white after:content-[''] after:absolute after:top-[2px] after:left-[2px] after:bg-white after:border-gray-300 after:border after:rounded-full after:h-5 after:w-5 after:transition-all peer-checked:bg-orange-500"></div>
              </label>
            </div>

            {isPaperMode && (
              <div className="space-y-3 pl-7">
                <div className="p-3 bg-orange-500/10 border border-orange-500/20 rounded-lg">
                  <div className="flex items-start gap-2">
                    <AlertCircle className="w-4 h-4 text-orange-400 flex-shrink-0 mt-0.5" />
                    <div className="text-sm text-orange-400">
                      <p className="font-medium mb-1">Paper Mode Active</p>
                      <p className="text-orange-400/80">
                        No real transactions will occur. All trades are simulated with virtual
                        balance.
                      </p>
                    </div>
                  </div>
                </div>
              </div>
            )}
          </div>

          {/* Slippage Configuration */}
          <div className="mb-6 p-4 bg-slate-900/50 rounded-2xl border border-purple-500/10 space-y-4">
            <h3 className="font-semibold text-lg">Slippage Tolerance</h3>

            <div>
              <label className="block text-sm font-medium mb-2">Default Tolerance (bps)</label>
              <input
                type="number"
                value={slippage.tolerance}
                onChange={e => setSlippageTolerance(parseInt(e.target.value) || 50)}
                className="w-full px-4 py-3 bg-slate-800 border border-purple-500/20 rounded-xl text-white focus:outline-none focus:border-purple-500/50 transition-colors"
              />
              <div className="text-xs text-white/60 mt-1">
                {(slippage.tolerance / 100).toFixed(2)}% slippage tolerance
              </div>
            </div>

            <div>
              <label className="block text-sm font-medium mb-2">Maximum Tolerance (bps)</label>
              <input
                type="number"
                value={slippage.maxTolerance}
                onChange={e => setSlippageMaxTolerance(parseInt(e.target.value) || 1000)}
                className="w-full px-4 py-3 bg-slate-800 border border-purple-500/20 rounded-xl text-white focus:outline-none focus:border-purple-500/50 transition-colors"
              />
              <div className="text-xs text-white/60 mt-1">
                {(slippage.maxTolerance / 100).toFixed(2)}% maximum allowed
              </div>
            </div>

            <label className="flex items-center gap-3 cursor-pointer">
              <input
                type="checkbox"
                checked={slippage.autoAdjust}
                onChange={e => setSlippageAutoAdjust(e.target.checked)}
                className="w-5 h-5 rounded border-purple-500/30 bg-slate-800 text-purple-500 focus:ring-purple-500"
              />
              <div>
                <div className="font-medium">Auto-adjust for volatility</div>
                <div className="text-xs text-white/60">
                  Dynamically adjust slippage based on market conditions
                </div>
              </div>
            </label>

            <label className="flex items-center gap-3 cursor-pointer">
              <input
                type="checkbox"
                checked={slippage.rejectAboveThreshold}
                onChange={e => setSlippageRejectAbove(e.target.checked)}
                className="w-5 h-5 rounded border-purple-500/30 bg-slate-800 text-purple-500 focus:ring-purple-500"
              />
              <div>
                <div className="font-medium">Block trades exceeding threshold</div>
                <div className="text-xs text-white/60">
                  Automatically reject trades that exceed maximum tolerance
                </div>
              </div>
            </label>
          </div>

          {/* MEV Protection */}
          <div className="mb-6 p-4 bg-slate-900/50 rounded-2xl border border-purple-500/10 space-y-4">
            <div className="flex items-center justify-between">
              <div>
                <h3 className="font-semibold text-lg flex items-center gap-2">
                  <Shield className="w-5 h-5 text-green-400" />
                  MEV Protection
                </h3>
                <p className="text-sm text-white/60 mt-1">Protect your trades from MEV attacks</p>
              </div>
              <label className="relative inline-flex items-center cursor-pointer">
                <input
                  type="checkbox"
                  checked={mevProtection.enabled}
                  onChange={e => toggleMEVProtection(e.target.checked)}
                  className="sr-only peer"
                />
                <div className="w-11 h-6 bg-slate-700 peer-focus:outline-none peer-focus:ring-4 peer-focus:ring-purple-500/20 rounded-full peer peer-checked:after:translate-x-full peer-checked:after:border-white after:content-[''] after:absolute after:top-[2px] after:left-[2px] after:bg-white after:border-gray-300 after:border after:rounded-full after:h-5 after:w-5 after:transition-all peer-checked:bg-green-500"></div>
              </label>
            </div>

            {mevProtection.enabled && (
              <div className="space-y-3 pl-7">
                <label className="flex items-center gap-3 cursor-pointer">
                  <input
                    type="checkbox"
                    checked={mevProtection.useJito}
                    onChange={e => setJitoEnabled(e.target.checked)}
                    className="w-5 h-5 rounded border-purple-500/30 bg-slate-800 text-purple-500 focus:ring-purple-500"
                  />
                  <div>
                    <div className="font-medium">Use Jito bundles</div>
                    <div className="text-xs text-white/60">
                      Submit transactions via Jito block engine
                    </div>
                  </div>
                </label>

                <label className="flex items-center gap-3 cursor-pointer">
                  <input
                    type="checkbox"
                    checked={mevProtection.usePrivateRPC}
                    onChange={e => setPrivateRPCEnabled(e.target.checked)}
                    className="w-5 h-5 rounded border-purple-500/30 bg-slate-800 text-purple-500 focus:ring-purple-500"
                  />
                  <div>
                    <div className="font-medium">Use private RPC</div>
                    <div className="text-xs text-white/60">Route through private mempool</div>
                  </div>
                </label>

                <div className="grid grid-cols-2 gap-3 mt-4">
                  <div className="p-3 bg-slate-800/50 rounded-lg">
                    <div className="text-xs text-white/60 mb-1">Protected Trades</div>
                    <div className="text-2xl font-bold text-green-400">
                      {mevProtection.protectedTrades}
                    </div>
                  </div>
                  <div className="p-3 bg-slate-800/50 rounded-lg">
                    <div className="text-xs text-white/60 mb-1">Est. Savings</div>
                    <div className="text-2xl font-bold text-green-400">
                      {mevProtection.estimatedSavings.toFixed(4)} SOL
                    </div>
                  </div>
                </div>
              </div>
            )}
          </div>

          {/* Gas Optimization */}
          <div className="p-4 bg-slate-900/50 rounded-2xl border border-purple-500/10 space-y-4">
            <div className="flex items-center gap-2 mb-2">
              <Zap className="w-5 h-5 text-yellow-400" />
              <h3 className="font-semibold text-lg">Gas Optimization</h3>
            </div>

            {networkError && (
              <div className="p-3 bg-red-500/10 border border-red-500/30 rounded-lg text-sm text-red-400">
                Failed to load network data. Please refresh.
              </div>
            )}

            {networkLoading ? (
              <div className="text-center py-4">
                <div className="inline-block w-6 h-6 border-2 border-purple-500/30 border-t-purple-500 rounded-full animate-spin"></div>
                <p className="text-sm text-white/60 mt-2">Loading network data...</p>
              </div>
            ) : (
              <>
                {congestionData && (
                  <div className="p-3 bg-slate-800/50 rounded-lg mb-3">
                    <div className="flex items-center justify-between mb-2">
                      <span className="text-sm text-white/60">Network Congestion</span>
                      <span
                        className={`px-3 py-1 rounded-lg text-xs font-semibold uppercase ${
                          congestionData.level === 'high'
                            ? 'bg-red-500/20 text-red-400 border border-red-500/30'
                            : congestionData.level === 'medium'
                              ? 'bg-yellow-500/20 text-yellow-400 border border-yellow-500/30'
                              : 'bg-green-500/20 text-green-400 border border-green-500/30'
                        }`}
                      >
                        {congestionData.level}
                      </span>
                    </div>
                    <div className="text-xs text-white/60">
                      Avg fee: {(congestionData.averageFee / 1e6).toFixed(4)} SOL
                    </div>
                  </div>
                )}

                <div>
                  <label className="block text-sm font-medium mb-3">Priority Fee Preset</label>
                  <div className="grid grid-cols-3 gap-2">
                    {['slow', 'normal', 'fast'].map(preset => {
                      const estimate = priorityEstimates.find(e => e.preset === preset);
                      return (
                        <button
                          key={preset}
                          onClick={() => setPriorityFeePreset(preset as any)}
                          className={`p-3 rounded-xl border transition-all ${
                            gasOptimization.priorityFeePreset === preset
                              ? 'bg-purple-500/20 border-purple-500/50 text-white'
                              : 'bg-slate-800/50 border-purple-500/10 text-white/70 hover:border-purple-500/30'
                          }`}
                        >
                          <div className="font-semibold capitalize">{preset}</div>
                          {estimate && (
                            <>
                              <div className="text-xs text-white/60 mt-1">
                                {estimate.estimatedConfirmationTime}
                              </div>
                              <div className="text-xs text-white/40 mt-1">
                                {(estimate.microLamports / 1e6).toFixed(4)} SOL
                              </div>
                            </>
                          )}
                        </button>
                      );
                    })}
                  </div>
                </div>

                {gasOptimization.priorityFeePreset === 'custom' && (
                  <div className="mt-3">
                    <label className="block text-sm font-medium mb-2">
                      Custom Priority Fee (micro lamports)
                    </label>
                    <input
                      type="number"
                      value={gasOptimization.customPriorityFee || ''}
                      onChange={e => setCustomPriorityFee(parseInt(e.target.value) || 0)}
                      className="w-full px-4 py-3 bg-slate-800 border border-purple-500/20 rounded-xl text-white focus:outline-none focus:border-purple-500/50 transition-colors"
                      placeholder="Enter custom fee"
                    />
                  </div>
                )}

                {tradeHistory.length > 0 && (
                  <div className="grid grid-cols-2 gap-3 mt-4">
                    <div className="p-3 bg-slate-800/50 rounded-lg">
                      <div className="text-xs text-white/60 mb-1">Avg Gas Cost</div>
                      <div className="font-bold text-white">{averageGasCost.toFixed(6)} SOL</div>
                    </div>
                    {latestTrade && (
                      <div className="p-3 bg-slate-800/50 rounded-lg">
                        <div className="text-xs text-white/60 mb-1">Last Trade</div>
                        <div className="font-bold text-white">
                          {latestTrade.gasCost.toFixed(6)} SOL
                        </div>
                      </div>
                    )}
                  </div>
                )}

                <motion.button
                  onClick={loadNetworkData}
                  whileHover={{ scale: 1.02 }}
                  whileTap={{ scale: 0.98 }}
                  className="w-full mt-3 py-2 bg-slate-700/50 hover:bg-slate-700 rounded-xl font-medium text-sm transition-colors"
                >
                  Refresh Network Data
                </motion.button>
              </>
            )}
          </div>
        </div>

        {/* Performance Dashboard */}
        <div className="bg-slate-800/50 backdrop-blur-xl rounded-3xl border border-purple-500/20 p-6">
          <PerformanceDashboard />
        </div>

        {/* Activity Logging */}
        <div className="bg-slate-800/50 backdrop-blur-xl rounded-3xl border border-purple-500/20 p-6 space-y-6">
          <div className="flex items-center gap-3">
            <div className="w-12 h-12 rounded-2xl bg-gradient-to-br from-purple-500 to-pink-500 flex items-center justify-center shadow-lg shadow-purple-500/30">
              <FileText className="w-6 h-6" />
            </div>
            <div>
              <h2 className="text-2xl font-bold">Wallet Activity</h2>
              <p className="text-white/60 text-sm">
                Review recent wallet actions and investigate alerts
              </p>
            </div>
          </div>

          <div className="bg-slate-900/40 border border-purple-500/10 rounded-2xl p-4">
            <ActivityLog />
          </div>
        </div>

        {/* Event Sourcing Audit Trail */}
        <div className="bg-slate-800/50 backdrop-blur-xl rounded-3xl border border-purple-500/20 p-6 space-y-6">
          <div className="flex items-center gap-3">
            <div className="w-12 h-12 rounded-2xl bg-gradient-to-br from-cyan-500 to-blue-500 flex items-center justify-center shadow-lg shadow-cyan-500/30">
              <Zap className="w-6 h-6" />
            </div>
            <div>
              <h2 className="text-2xl font-bold">Event Sourcing Audit Trail</h2>
              <p className="text-white/60 text-sm">
                Immutable event log for all state changes with replay capability
              </p>
            </div>
          </div>

          <div className="bg-slate-900/40 border border-purple-500/10 rounded-2xl p-4">
            <EventAuditLog />
          </div>
        </div>

        {/* Platform Requirements */}
        <div className="bg-slate-800/50 backdrop-blur-xl rounded-3xl border border-purple-500/20 p-6">
          <h3 className="font-semibold mb-4">Platform Requirements</h3>
          <div className="space-y-3 text-sm text-white/60">
            <div className="flex items-start gap-3">
              <Shield className="w-5 h-5 text-purple-400 flex-shrink-0 mt-0.5" />
              <div>
                <p className="font-medium text-white">Windows Hello</p>
                <p>
                  Requires Windows 10 or later with compatible biometric hardware (fingerprint
                  reader, facial recognition camera, or PIN)
                </p>
              </div>
            </div>
            <div className="flex items-start gap-3">
              <Fingerprint className="w-5 h-5 text-purple-400 flex-shrink-0 mt-0.5" />
              <div>
                <p className="font-medium text-white">Touch ID</p>
                <p>
                  Requires macOS with Touch ID sensor (MacBook Pro, MacBook Air, iMac, or Magic
                  Keyboard with Touch ID)
                </p>
              </div>
            </div>
            <div className="flex items-start gap-3">
              <Lock className="w-5 h-5 text-purple-400 flex-shrink-0 mt-0.5" />
              <div>
                <p className="font-medium text-white">Linux</p>
                <p>
                  Password-based authentication only. Biometric authentication is not currently
                  supported on Linux systems.
                </p>
              </div>
            </div>
          </div>
        </div>
      </motion.div>

      <AnimatePresence>
        {showHardwareManager && (
          <HardwareWalletManager onClose={() => setShowHardwareManager(false)} />
        )}
      </AnimatePresence>

      {/* Paper Mode Confirmation Modal */}
      <AnimatePresence>
        {paperModeDialogOpen && (
          <>
            <motion.div
              initial={{ opacity: 0 }}
              animate={{ opacity: 1 }}
              exit={{ opacity: 0 }}
              className="fixed inset-0 z-50 bg-black/60 backdrop-blur-sm"
              onClick={() => {
                setPaperModeDialogOpen(false);
                setAcknowledgeLiveTrading(false);
              }}
            />
            <motion.div
              initial={{ opacity: 0, scale: 0.95 }}
              animate={{ opacity: 1, scale: 1 }}
              exit={{ opacity: 0, scale: 0.95 }}
              className="fixed top-1/2 left-1/2 -translate-x-1/2 -translate-y-1/2 z-50 w-full max-w-md"
            >
              <div
                className={`bg-slate-900 border rounded-2xl shadow-2xl ${
                  paperModeTarget === 'live' ? 'border-red-500/30' : 'border-orange-500/30'
                }`}
              >
                <div
                  className={`p-6 border-b ${
                    paperModeTarget === 'live' ? 'border-red-500/20' : 'border-orange-500/20'
                  }`}
                >
                  <div className="flex items-center gap-3">
                    <div
                      className={`w-10 h-10 rounded-xl flex items-center justify-center ${
                        paperModeTarget === 'live' ? 'bg-red-500/20' : 'bg-orange-500/20'
                      }`}
                    >
                      {paperModeTarget === 'live' ? (
                        <AlertTriangle className="w-5 h-5 text-red-400" />
                      ) : (
                        <FileText className="w-5 h-5 text-orange-400" />
                      )}
                    </div>
                    <div>
                      <h3 className="text-lg font-bold">
                        {paperModeTarget === 'paper'
                          ? 'Enable Paper Trading Mode?'
                          : 'Switch to Live Trading?'}
                      </h3>
                      <p className="text-sm text-white/60">
                        {paperModeTarget === 'paper'
                          ? 'Practice trading with virtual balance'
                          : 'Execute real trades with real money'}
                      </p>
                    </div>
                  </div>
                </div>

                <div className="p-6 space-y-4">
                  {paperModeTarget === 'paper' ? (
                    <>
                      <div className="p-4 bg-orange-500/10 border border-orange-500/20 rounded-xl">
                        <div className="flex items-start gap-2">
                          <CheckCircle className="w-5 h-5 text-orange-400 flex-shrink-0 mt-0.5" />
                          <div className="text-sm">
                            <p className="font-medium text-orange-400 mb-2">
                              Paper Trading Features:
                            </p>
                            <ul className="space-y-1 text-orange-400/80">
                              <li>• Virtual $10,000 starting balance</li>
                              <li>• Practice trading strategies safely</li>
                              <li>• Track performance metrics</li>
                              <li>• No real money at risk</li>
                              <li>• Switch back to live anytime</li>
                            </ul>
                          </div>
                        </div>
                      </div>
                      <p className="text-sm text-white/60">
                        All trades will be simulated. No real transactions will occur.
                      </p>
                    </>
                  ) : (
                    <>
                      <div className="p-4 bg-red-500/10 border border-red-500/20 rounded-xl">
                        <div className="flex items-start gap-2">
                          <AlertTriangle className="w-5 h-5 text-red-400 flex-shrink-0 mt-0.5" />
                          <div className="text-sm text-red-400">
                            <p className="font-medium mb-1">Warning: Real Money at Risk</p>
                            <p className="text-red-400/80">
                              Switching to live trading will execute real transactions with real
                              money. You will be responsible for all trades and fees.
                            </p>
                          </div>
                        </div>
                      </div>

                      <label className="flex items-start gap-3 cursor-pointer p-3 bg-slate-800/50 rounded-xl">
                        <input
                          type="checkbox"
                          checked={acknowledgeLiveTrading}
                          onChange={e => setAcknowledgeLiveTrading(e.target.checked)}
                          className="mt-1 w-5 h-5 rounded border-purple-500/30 bg-slate-800 text-purple-500 focus:ring-purple-500"
                        />
                        <div className="text-sm">
                          <p className="font-medium text-white">I understand and acknowledge</p>
                          <p className="text-white/60 mt-1">
                            I understand that real trades will execute and I am responsible for all
                            transactions.
                          </p>
                        </div>
                      </label>
                    </>
                  )}

                  <div className="flex gap-3 pt-4">
                    <button
                      onClick={() => {
                        setPaperModeDialogOpen(false);
                        setAcknowledgeLiveTrading(false);
                      }}
                      className="flex-1 py-3 bg-slate-800 hover:bg-slate-700 rounded-xl font-semibold transition-colors"
                    >
                      Cancel
                    </button>
                    <button
                      onClick={() => {
                        togglePaperMode(paperModeTarget === 'paper');
                        setPaperModeDialogOpen(false);
                        setAcknowledgeLiveTrading(false);
                        setSuccess(
                          paperModeTarget === 'paper'
                            ? 'Paper trading mode enabled'
                            : 'Switched to live trading mode'
                        );
                        setTimeout(() => setSuccess(null), 3000);
                      }}
                      disabled={paperModeTarget === 'live' && !acknowledgeLiveTrading}
                      className={`flex-1 py-3 rounded-xl font-semibold transition-colors disabled:opacity-50 disabled:cursor-not-allowed ${
                        paperModeTarget === 'live'
                          ? 'bg-red-500 hover:bg-red-600'
                          : 'bg-gradient-to-r from-orange-500 to-yellow-500 hover:from-orange-600 hover:to-yellow-600'
                      }`}
                    >
                      {paperModeTarget === 'paper' ? 'Enable Paper Mode' : 'Switch to Live Trading'}
                    </button>
                  </div>
                </div>
              </div>
            </motion.div>
          </>
        )}
      </AnimatePresence>

<<<<<<< HEAD
      {/* Auto Update */}
      <div className="bg-slate-800/50 backdrop-blur-xl rounded-3xl border border-purple-500/20 p-6">
        <UpdateSettings />
=======
      {/* Backup & Settings Management */}
      <div className="bg-slate-800/50 backdrop-blur-xl rounded-3xl border border-purple-500/20 p-6">
        <div className="flex items-center gap-3 mb-6">
          <div className="w-12 h-12 rounded-2xl bg-gradient-to-br from-purple-500 to-pink-500 flex items-center justify-center shadow-lg shadow-purple-500/30">
            <Server className="w-6 h-6" />
          </div>
          <div>
            <h2 className="text-2xl font-bold">Backup & Settings</h2>
            <p className="text-white/60 text-sm">Encrypted cloud backups and settings management</p>
          </div>
        </div>
        <BackupSettings />
>>>>>>> 70f4c76f
      </div>

      {/* Storage Management */}
      <div className="bg-slate-800/50 backdrop-blur-xl rounded-3xl border border-purple-500/20 p-6">
        <StorageSettings />
      </div>

      {/* Cache Management */}
      <div className="bg-slate-800/50 backdrop-blur-xl rounded-3xl border border-purple-500/20 p-6">
        <CacheSettings />
      </div>

      {/* Theme Editor */}
      <div className="bg-slate-800/50 backdrop-blur-xl rounded-3xl border border-purple-500/20 p-6">
        <div className="flex items-center gap-3 mb-6">
          <div className="w-12 h-12 rounded-2xl bg-gradient-to-br from-pink-500 to-purple-500 flex items-center justify-center shadow-lg shadow-pink-500/30">
            <Palette className="w-6 h-6" />
          </div>
          <div>
            <h2 className="text-2xl font-bold">Theme Editor</h2>
            <p className="text-white/60 text-sm">Customize colors, create themes, and share with the community</p>
          </div>
        </div>

        <ThemeEditor />
      </div>

      {/* Accessibility */}
      <div className="bg-slate-800/50 backdrop-blur-xl rounded-3xl border border-purple-500/20 p-6">
        <div className="flex items-center gap-3 mb-6">
          <div className="w-12 h-12 rounded-2xl bg-gradient-to-br from-green-500 to-emerald-500 flex items-center justify-center shadow-lg shadow-green-500/30">
            <Accessibility className="w-6 h-6" />
          </div>
          <div>
            <h2 className="text-2xl font-bold">Accessibility</h2>
            <p className="text-white/60 text-sm">Customize accessibility features for a better user experience</p>
          </div>
        </div>

        <AccessibilityPanel />
      </div>
    </div>
  );
}

export default Settings;<|MERGE_RESOLUTION|>--- conflicted
+++ resolved
@@ -1179,11 +1179,9 @@
         )}
       </AnimatePresence>
 
-<<<<<<< HEAD
       {/* Auto Update */}
       <div className="bg-slate-800/50 backdrop-blur-xl rounded-3xl border border-purple-500/20 p-6">
         <UpdateSettings />
-=======
       {/* Backup & Settings Management */}
       <div className="bg-slate-800/50 backdrop-blur-xl rounded-3xl border border-purple-500/20 p-6">
         <div className="flex items-center gap-3 mb-6">
@@ -1196,7 +1194,6 @@
           </div>
         </div>
         <BackupSettings />
->>>>>>> 70f4c76f
       </div>
 
       {/* Storage Management */}
