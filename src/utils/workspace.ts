--- conflicted
+++ resolved
@@ -66,11 +66,7 @@
   settings: 'Settings',
   'dev-console': 'Developer Console',
   'launch-predictor': 'Launch Predictor AI',
-<<<<<<< HEAD
-  'p2p-marketplace': 'P2P Marketplace',
-=======
   'social-intelligence': 'Social Intelligence',
->>>>>>> 833e9354
 };
 
 export const createPanelDefinition = (type: PanelType, width = 6, height = 8) => {
