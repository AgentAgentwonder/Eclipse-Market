mod ai;
mod alerts;
mod api;
mod api_config;
mod auth;
mod bots;
mod cache_commands;
mod chart_stream;
mod core;
mod insiders;
mod data;
mod market;
mod portfolio;
mod security;
mod sentiment;
mod stream_commands;
mod trading;
mod wallet;
mod websocket;

pub use ai::*;
pub use alerts::*;
pub use api::*;
pub use api_config::*;
pub use auth::*;
pub use bots::*;
pub use chart_stream::*;
pub use core::*;
pub use insiders::*;
pub use data::*;
pub use market::*;
pub use portfolio::*;
pub use sentiment::*;
pub use trading::*;
pub use wallet::hardware_wallet::*;
pub use wallet::ledger::*;
pub use wallet::multi_wallet::*;
pub use wallet::phantom::*;

pub use wallet::multisig::*;

use alerts::{AlertManager, SharedAlertManager};
use portfolio::{SharedWatchlistManager, WatchlistManager};
use wallet::hardware_wallet::HardwareWalletState;
use wallet::ledger::LedgerState;
use wallet::phantom::{hydrate_wallet_state, WalletState};
use wallet::multi_wallet::MultiWalletManager;
use wallet::multisig::{MultisigDatabase, SharedMultisigDatabase};
use security::keystore::Keystore;
use security::activity_log::ActivityLogger;
use data::event_store::{EventStore, SharedEventStore};
use auth::session_manager::SessionManager;
use auth::two_factor::TwoFactorManager;
use std::error::Error;
use std::path::PathBuf;
use std::sync::Arc;
use tokio::sync::RwLock;
use stream_commands::*;
use tokio::sync::RwLock;
use wallet::hardware_wallet::HardwareWalletState;
use wallet::multi_wallet::MultiWalletManager;
use wallet::phantom::{hydrate_wallet_state, WalletState};
use core::cache_manager::{CacheType, SharedCacheManager};

async fn warm_cache_on_startup(
    _app_handle: tauri::AppHandle,
    cache_manager: SharedCacheManager,
) -> Result<(), String> {
    use serde_json::json;

    // Define top tokens to warm
    let top_tokens = vec![
        "So11111111111111111111111111111111111111112", // SOL
        "EPjFWdd5AufqSSqeM2qN1xzybapC8G4wEGGkZwyTDt1v", // USDC
        "Es9vMFrzaCERmJfrF4H2FYD4KCoNkY11McCe8BenwNYB", // USDT
        "DezXAZ8z7PnrnRJjz3wXBoRgixCa6xjnB7YaB1pPB263", // BONK
        "JUPyiwrYJFskUPiHa7hkeR8VUtAeFoSYbKedZNsDvCN", // JUP
        "7vfCXTUXx5WJV5JADk17DUJ4ksgau7utNKj4b963voxs", // ETH
        "mSoLzYCxHdYgdzU16g5QSh3i5K3z3KZK7ytfqcJm7So", // mSOL
        "7dHbWXmci3dT8UFYWYZweBLXgycu7Y3iL6trKn1Y7ARj", // stSOL
        "orcaEKTdK7LKz57vaAYr9QeNsVEPfiu6QeMU1kektZE", // ORCA
        "4k3Dyjzvzp8eMZWUXbBCjEvwSkkk59S5iCNLY3QrkX6R", // RAY
    ];

    let manager = cache_manager.read().await;
    
    // Warm cache with top tokens
    let keys: Vec<String> = top_tokens
        .iter()
        .map(|addr| format!("token_price_{}", addr))
        .collect();

    let _ = manager.warm_cache(keys, |key| async move {
        // Mock data - in real implementation would fetch from API
        let data = json!({
            "price": 100.0,
            "change24h": 5.0,
            "volume": 1000000.0,
        });
        Ok((data, CacheType::TokenPrice))
    }).await;

    Ok(())
}

#[cfg_attr(mobile, tauri::mobile_entry_point)]
pub fn run() {
    tauri::Builder::default()
        .manage(WalletState::new())
        .manage(HardwareWalletState::new())
        .manage(LedgerState::new())
        .setup(|app| {
            if let Err(e) = hydrate_wallet_state(&app.handle()) {
                eprintln!("Failed to hydrate wallet state: {e}");
            }

            let keystore = Keystore::initialize(&app.handle()).map_err(|e| {
                eprintln!("Failed to initialize keystore: {e}");
                Box::new(e) as Box<dyn Error>
            })?;

            let session_manager = SessionManager::new();
            if let Err(e) = session_manager.hydrate(&keystore) {
                eprintln!("Failed to hydrate session manager: {e}");
            }

            let two_factor_manager = TwoFactorManager::new();
            if let Err(e) = two_factor_manager.hydrate(&keystore) {
                eprintln!("Failed to hydrate 2FA manager: {e}");
            }

            let ws_manager = WebSocketManager::new(app.handle());

            let multi_wallet_manager = MultiWalletManager::initialize(&keystore).map_err(|e| {
               eprintln!("Failed to initialize multi-wallet manager: {e}");
               Box::new(e) as Box<dyn Error>
            })?;

            let activity_logger = tauri::async_runtime::block_on(async {
                ActivityLogger::new(&app.handle()).await
            }).map_err(|e| {
                eprintln!("Failed to initialize activity logger: {e}");
                Box::new(e) as Box<dyn Error>
            })?;

            let cleanup_logger = activity_logger.clone();

            // Initialize API config manager
            let api_config_manager = api_config::ApiConfigManager::new();
            if let Err(e) = api_config_manager.initialize(&keystore) {
                eprintln!("Failed to initialize API config manager: {e}");
            }

            app.manage(keystore);
            app.manage(multi_wallet_manager);
            app.manage(session_manager);
            app.manage(two_factor_manager);
            app.manage(ws_manager);
            app.manage(activity_logger);
            app.manage(api_config_manager);

            tauri::async_runtime::spawn(async move {
                use tokio::time::{sleep, Duration};

                if let Err(err) = cleanup_logger.cleanup_old_logs(None).await {
                    eprintln!("Failed to run initial activity log cleanup: {err}");
                }

                loop {
                    sleep(Duration::from_secs(24 * 60 * 60)).await;
                    if let Err(err) = cleanup_logger.cleanup_old_logs(None).await {
                        eprintln!("Failed to run scheduled activity log cleanup: {err}");
                    }
                }
            });

            trading::register_trading_state(app);
            trading::register_paper_trading_state(app);

            // Initialize wallet monitor
            let monitor_handle = app.handle();
            tauri::async_runtime::spawn(async move {
               if let Err(err) = insiders::init_wallet_monitor(&monitor_handle).await {
                   eprintln!("Failed to initialize wallet monitor: {err}");
               }
            });

            // Initialize multisig database
            let mut multisig_db_path = app
                .path_resolver()
                .app_data_dir()
                .ok_or_else(|| "Unable to resolve app data directory".to_string())?;

            std::fs::create_dir_all(&multisig_db_path)
                .map_err(|e| format!("Failed to create app data directory: {e}"))?;

            multisig_db_path.push("multisig.db");

            let multisig_db = tauri::async_runtime::block_on(MultisigDatabase::new(multisig_db_path))
                .map_err(|e| {
                    eprintln!("Failed to initialize multisig database: {e}");
                    Box::new(e) as Box<dyn Error>
                })?;

            let multisig_state: SharedMultisigDatabase = Arc::new(RwLock::new(multisig_db));
            app.manage(multisig_state.clone());

             let automation_handle = app.handle();
             tauri::async_runtime::spawn(async move {
                 if let Err(err) = bots::init_dca(&automation_handle).await {
                     eprintln!("Failed to initialize DCA bots: {err}");
                 }
                 if let Err(err) = trading::init_copy_trading(&automation_handle).await {
                     eprintln!("Failed to initialize copy trading: {err}");
                 }
             });

             let portfolio_data = portfolio::PortfolioDataState::new();
             let rebalancer_state = portfolio::RebalancerState::default();
             let tax_lots_state = portfolio::TaxLotsState::default();

             app.manage(std::sync::Mutex::new(portfolio_data));
             app.manage(std::sync::Mutex::new(rebalancer_state));
             app.manage(std::sync::Mutex::new(tax_lots_state));

             // Initialize new coins scanner
             let new_coins_scanner = tauri::async_runtime::block_on(async {
                 market::NewCoinsScanner::new(&app.handle()).await
             }).map_err(|e| {
                 eprintln!("Failed to initialize new coins scanner: {e}");
                 Box::new(e) as Box<dyn Error>
             })?;

             let scanner_state: market::SharedNewCoinsScanner = Arc::new(RwLock::new(new_coins_scanner));
             app.manage(scanner_state.clone());

             // Start background scanning task
             let scanner_for_loop = scanner_state.clone();
             market::start_new_coins_scanner(scanner_for_loop);

             let top_coins_cache: market::SharedTopCoinsCache = Arc::new(RwLock::new(market::TopCoinsCache::new()));
             app.manage(top_coins_cache.clone());

<<<<<<< HEAD
             // Initialize watchlist manager
             let watchlist_manager = tauri::async_runtime::block_on(async {
                 WatchlistManager::new(&app.handle()).await
             }).map_err(|e| {
                 eprintln!("Failed to initialize watchlist manager: {e}");
                 Box::new(e) as Box<dyn Error>
             })?;

             let watchlist_state: SharedWatchlistManager = Arc::new(RwLock::new(watchlist_manager));
             app.manage(watchlist_state.clone());

             // Initialize alert manager
             let alert_manager = tauri::async_runtime::block_on(async {
                 AlertManager::new(&app.handle()).await
             }).map_err(|e| {
                 eprintln!("Failed to initialize alert manager: {e}");
                 Box::new(e) as Box<dyn Error>
             })?;

             let alert_state: SharedAlertManager = Arc::new(RwLock::new(alert_manager));
             app.manage(alert_state.clone());

             // Start alert cooldown reset task
             let alert_reset_state = alert_state.clone();
             tauri::async_runtime::spawn(async move {
                 use tokio::time::{sleep, Duration};
                 loop {
                     sleep(Duration::from_secs(60)).await; // Check every minute
                     let mgr = alert_reset_state.read().await;
                     if let Err(err) = mgr.reset_cooldowns().await {
                         eprintln!("Failed to reset alert cooldowns: {err}");
                     }
                 }
             });

=======
             // Initialize cache manager
             let cache_manager = core::cache_manager::CacheManager::new(100, 1000);
             let shared_cache_manager = Arc::new(RwLock::new(cache_manager));
             app.manage(shared_cache_manager.clone());

             // Start background cache warming
             let app_handle = app.handle();
             let cache_manager_handle = shared_cache_manager.clone();
             tauri::async_runtime::spawn(async move {
                 if let Err(err) = warm_cache_on_startup(app_handle, cache_manager_handle).await {
                     eprintln!("Failed to warm cache on startup: {err}");
                 }
             });

             // Initialize event store
             let mut event_store_path = app
                 .path_resolver()
                 .app_data_dir()
                 .ok_or_else(|| "Unable to resolve app data directory".to_string())?;

             event_store_path.push("events.db");

             let event_store = tauri::async_runtime::block_on(EventStore::new(event_store_path))
                 .map_err(|e| {
                     eprintln!("Failed to initialize event store: {e}");
                     Box::new(e) as Box<dyn Error>
                 })?;

             let shared_event_store: SharedEventStore = Arc::new(RwLock::new(event_store));
             app.manage(shared_event_store.clone());

>>>>>>> e4c52628
             Ok(())
             })

             // Wallet
             phantom_connect,
             phantom_disconnect,

            phantom_sign_message,
            phantom_sign_transaction,
            phantom_balance,
            list_hardware_wallets,
            connect_hardware_wallet,
            disconnect_hardware_wallet,
            get_hardware_wallet_address,
            sign_with_hardware_wallet,
            get_firmware_version,
            ledger_register_device,
            ledger_list_devices,
            ledger_get_device,
            ledger_connect_device,
            ledger_disconnect_device,
            ledger_update_device_address,
            ledger_validate_transaction,
            ledger_get_active_device,
            ledger_remove_device,
            ledger_clear_devices,
            // Multi-Wallet
            multi_wallet_add,
            multi_wallet_update,
            multi_wallet_remove,
            multi_wallet_set_active,
            multi_wallet_get_active,
            multi_wallet_list,
            multi_wallet_update_balance,
            multi_wallet_update_performance,
            multi_wallet_create_group,
            multi_wallet_update_group,
            multi_wallet_delete_group,
            multi_wallet_list_groups,
            multi_wallet_get_aggregated,
            
            // Multisig
            create_multisig_wallet,
            list_multisig_wallets,
            get_multisig_wallet,
            create_proposal,
            list_proposals,
            sign_proposal,
            execute_proposal,
            cancel_proposal,
            
            // Auth
            biometric_get_status,
            biometric_enroll,
            biometric_verify,
            biometric_disable,
            biometric_verify_fallback,
            connect_phantom,
            // Session Management
            session_create,
            session_renew,
            session_end,
            session_status,
            session_verify,
            session_update_activity,
            session_configure_timeout,
            // 2FA
            two_factor_enroll,
            two_factor_verify,
            two_factor_disable,
            two_factor_status,
            two_factor_regenerate_backup_codes,
            // API Config
            save_api_key,
            remove_api_key,
            set_use_default_key,
            test_api_connection,
            get_api_status,
            // AI & Sentiment
            assess_risk,
            analyze_text_sentiment,
            // Market Data
            get_coin_price,
            get_price_history,
            search_tokens,
            get_trending_coins,
            get_coin_sentiment,
            refresh_trending,
            
            // New Coins Scanner
            get_new_coins,
            get_coin_safety_report,
            scan_for_new_coins,
            
            // Top Coins
            get_top_coins,
            refresh_top_coins,
            
            // Portfolio & Analytics
            get_portfolio_metrics,
            get_positions,
            list_rebalance_profiles,
            save_rebalance_profile,
            delete_rebalance_profile,
            preview_rebalance,
            execute_rebalance,
            get_rebalance_history,
            check_rebalance_triggers,
            get_tax_lots,
            get_open_tax_lots,
            set_tax_lot_strategy,
            get_tax_lot_strategy,
            dispose_tax_lot,
            generate_tax_report,
            export_tax_report,
            get_tax_loss_harvesting_suggestions,
            watchlist_create,
            watchlist_list,
            watchlist_get,
            watchlist_update,
            watchlist_delete,
            watchlist_add_item,
            watchlist_remove_item,
            watchlist_reorder_items,
            watchlist_export,
            watchlist_import,
            // Alerts & Notifications
            alert_create,
            alert_list,
            alert_get,
            alert_update,
            alert_delete,
            alert_test,
            alert_check_triggers,
            alert_reset_cooldowns,
            // WebSocket Streams
            subscribe_price_stream,
            unsubscribe_price_stream,
            subscribe_wallet_stream,
            unsubscribe_wallet_stream,
            get_stream_status,
            reconnect_stream,
            // Chart Streams
            subscribe_chart_prices,
            unsubscribe_chart_prices,
            get_chart_subscriptions,
            // Jupiter v6 & execution safeguards
            jupiter_quote,
            jupiter_swap,
            get_network_congestion,
            get_priority_fee_estimates,
            submit_with_mev_protection,
            validate_trade_thresholds,
            // Trading & Orders
            trading_init,
            create_order,
            cancel_order,
            get_active_orders,
            get_order_history,
            get_order,
            acknowledge_order,
            update_order_prices,
            
            // Paper Trading Simulation
            paper_trading_init,
            get_paper_account,
            reset_paper_account,
            execute_paper_trade,
            get_paper_positions,
            get_paper_trade_history,
            get_paper_performance,
            update_paper_position_prices,
            
            // DCA Bots
            dca_init,
            dca_create,
            dca_list,
            dca_get,
            dca_pause,
            dca_resume,
            dca_delete,
            dca_history,
            dca_performance,
            // Copy Trading
            copy_trading_init,
            copy_trading_create,
            copy_trading_list,
            copy_trading_get,
            copy_trading_pause,
            copy_trading_resume,
            copy_trading_delete,
            copy_trading_history,
            copy_trading_performance,
            copy_trading_process_activity,
            copy_trading_followed_wallets,
            
            // Wallet Monitor
            wallet_monitor_init,
            wallet_monitor_add_wallet,
            wallet_monitor_update_wallet,
            wallet_monitor_remove_wallet,
            wallet_monitor_list_wallets,
            wallet_monitor_get_activities,
            wallet_monitor_get_statistics,
            
            // Activity Logging
            security::activity_log::get_activity_logs,
            security::activity_log::export_activity_logs,
            security::activity_log::get_activity_stats,
            security::activity_log::check_suspicious_activity,
            security::activity_log::cleanup_activity_logs,
            security::activity_log::get_activity_retention,
            security::activity_log::set_activity_retention,

            // Performance & Diagnostics
            get_performance_metrics,
            run_performance_test,
            reset_performance_stats,

            // Cache Management
            cache_commands::get_cache_statistics,
            cache_commands::clear_cache,
            cache_commands::warm_cache,

            // Event Sourcing & Audit Trail
            data::event_store::get_events_command,
            data::event_store::replay_events_command,
            data::event_store::get_state_at_time_command,
            data::event_store::export_audit_trail_command,
            data::event_store::create_snapshot_command,
            data::event_store::get_event_stats,
        ])
        .run(tauri::generate_context!())
        .expect("error while running tauri application");
}<|MERGE_RESOLUTION|>--- conflicted
+++ resolved
@@ -241,7 +241,6 @@
              let top_coins_cache: market::SharedTopCoinsCache = Arc::new(RwLock::new(market::TopCoinsCache::new()));
              app.manage(top_coins_cache.clone());
 
-<<<<<<< HEAD
              // Initialize watchlist manager
              let watchlist_manager = tauri::async_runtime::block_on(async {
                  WatchlistManager::new(&app.handle()).await
@@ -277,7 +276,6 @@
                  }
              });
 
-=======
              // Initialize cache manager
              let cache_manager = core::cache_manager::CacheManager::new(100, 1000);
              let shared_cache_manager = Arc::new(RwLock::new(cache_manager));
@@ -309,7 +307,6 @@
              let shared_event_store: SharedEventStore = Arc::new(RwLock::new(event_store));
              app.manage(shared_event_store.clone());
 
->>>>>>> e4c52628
              Ok(())
              })
 
