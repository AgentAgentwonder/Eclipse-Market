mod ai;
mod alerts;
mod api;
mod api_analytics;
mod api_config;
mod auth;
mod bots;
mod cache_commands;
mod chart_stream;
mod core;
mod insiders;
mod data;
mod market;
mod notifications;
mod portfolio;
mod security;
mod sentiment;
mod stream_commands;
mod token_flow;
mod trading;
mod wallet;
mod websocket;
mod webhooks;

pub use ai::*;
pub use alerts::*;
pub use api::*;
pub use api_analytics::*;
pub use api_config::*;
pub use auth::*;
pub use bots::*;
pub use chart_stream::*;
pub use core::*;
pub use insiders::*;
pub use data::*;
pub use market::*;
pub use notifications::*;
pub use portfolio::*;
pub use sentiment::*;
pub use token_flow::*;
pub use trading::*;
pub use wallet::hardware_wallet::*;
pub use wallet::ledger::*;
pub use wallet::multi_wallet::*;
pub use wallet::phantom::*;
pub use webhooks::*;

pub use wallet::multisig::*;
pub use wallet::performance::*;

use alerts::{AlertManager, SharedAlertManager};
use api::{ApiHealthMonitor, SharedApiHealthMonitor};
use notifications::router::{NotificationRouter, SharedNotificationRouter};
use portfolio::{SharedWatchlistManager, WatchlistManager};
use webhooks::{WebhookManager, SharedWebhookManager};
use wallet::hardware_wallet::HardwareWalletState;
use wallet::ledger::LedgerState;
use wallet::phantom::{hydrate_wallet_state, WalletState};
use wallet::multi_wallet::MultiWalletManager;
use wallet::multisig::{MultisigDatabase, SharedMultisigDatabase};
use wallet::performance::{PerformanceDatabase, SharedPerformanceDatabase};
use security::keystore::Keystore;
use security::activity_log::ActivityLogger;
use data::event_store::{EventStore, SharedEventStore};
use auth::session_manager::SessionManager;
use auth::two_factor::TwoFactorManager;
use std::error::Error;
use std::path::PathBuf;
use std::sync::Arc;
use tokio::sync::RwLock;
use stream_commands::*;
use tokio::sync::RwLock;
use wallet::hardware_wallet::HardwareWalletState;
use wallet::multi_wallet::MultiWalletManager;
use wallet::phantom::{hydrate_wallet_state, WalletState};
use core::cache_manager::{CacheType, SharedCacheManager};
use market::{HolderAnalyzer, SharedHolderAnalyzer};

async fn warm_cache_on_startup(
    _app_handle: tauri::AppHandle,
    cache_manager: SharedCacheManager,
) -> Result<(), String> {
    use serde_json::json;

    // Define top tokens to warm
    let top_tokens = vec![
        "So11111111111111111111111111111111111111112", // SOL
        "EPjFWdd5AufqSSqeM2qN1xzybapC8G4wEGGkZwyTDt1v", // USDC
        "Es9vMFrzaCERmJfrF4H2FYD4KCoNkY11McCe8BenwNYB", // USDT
        "DezXAZ8z7PnrnRJjz3wXBoRgixCa6xjnB7YaB1pPB263", // BONK
        "JUPyiwrYJFskUPiHa7hkeR8VUtAeFoSYbKedZNsDvCN", // JUP
        "7vfCXTUXx5WJV5JADk17DUJ4ksgau7utNKj4b963voxs", // ETH
        "mSoLzYCxHdYgdzU16g5QSh3i5K3z3KZK7ytfqcJm7So", // mSOL
        "7dHbWXmci3dT8UFYWYZweBLXgycu7Y3iL6trKn1Y7ARj", // stSOL
        "orcaEKTdK7LKz57vaAYr9QeNsVEPfiu6QeMU1kektZE", // ORCA
        "4k3Dyjzvzp8eMZWUXbBCjEvwSkkk59S5iCNLY3QrkX6R", // RAY
    ];

    let manager = cache_manager.read().await;

    // Preload frequently accessed entries from disk cache first
    let warmed_from_disk = manager.populate_from_disk(64).await;
    tracing::info!(preloaded_entries = warmed_from_disk, "cache warmup from disk");

    // Warm cache with top tokens
    let keys: Vec<String> = top_tokens
        .iter()
        .map(|addr| format!("token_price_{}", addr))
        .collect();

    let _ = manager.warm_cache(keys, |key| async move {
        // Mock data - in real implementation would fetch from API
        let data = json!({
            "price": 100.0,
            "change24h": 5.0,
            "volume": 1000000.0,
        });
        Ok((data, CacheType::TokenPrice))
    }).await;

    Ok(())
}

#[cfg_attr(mobile, tauri::mobile_entry_point)]
pub fn run() {
    tauri::Builder::default()
        .manage(WalletState::new())
        .manage(HardwareWalletState::new())
        .manage(LedgerState::new())
        .setup(|app| {
            if let Err(e) = hydrate_wallet_state(&app.handle()) {
                eprintln!("Failed to hydrate wallet state: {e}");
            }

            let keystore = Keystore::initialize(&app.handle()).map_err(|e| {
                eprintln!("Failed to initialize keystore: {e}");
                Box::new(e) as Box<dyn Error>
            })?;

            let session_manager = SessionManager::new();
            if let Err(e) = session_manager.hydrate(&keystore) {
                eprintln!("Failed to hydrate session manager: {e}");
            }

            let two_factor_manager = TwoFactorManager::new();
            if let Err(e) = two_factor_manager.hydrate(&keystore) {
                eprintln!("Failed to hydrate 2FA manager: {e}");
            }

            let ws_manager = WebSocketManager::new(app.handle());

            let multi_wallet_manager = MultiWalletManager::initialize(&keystore).map_err(|e| {
               eprintln!("Failed to initialize multi-wallet manager: {e}");
               Box::new(e) as Box<dyn Error>
            })?;

            let activity_logger = tauri::async_runtime::block_on(async {
                ActivityLogger::new(&app.handle()).await
            }).map_err(|e| {
                eprintln!("Failed to initialize activity logger: {e}");
                Box::new(e) as Box<dyn Error>
            })?;

            let cleanup_logger = activity_logger.clone();

            // Initialize API config manager
            let api_config_manager = api_config::ApiConfigManager::new();
            if let Err(e) = api_config_manager.initialize(&keystore) {
                eprintln!("Failed to initialize API config manager: {e}");
            }

            // Initialize API health monitor
            let api_health_monitor = tauri::async_runtime::block_on(async {
                ApiHealthMonitor::new(&app.handle()).await
            }).map_err(|e| {
                eprintln!("Failed to initialize API health monitor: {e}");
                Box::new(e) as Box<dyn Error>
            })?;

            let api_health_state: SharedApiHealthMonitor = Arc::new(RwLock::new(api_health_monitor));

            app.manage(keystore);
            app.manage(multi_wallet_manager);
            app.manage(session_manager);
            app.manage(two_factor_manager);
            app.manage(ws_manager);
            app.manage(activity_logger);
            app.manage(api_config_manager);
            app.manage(api_health_state.clone());

            let usage_tracker = api_analytics::initialize_usage_tracker(&app.handle()).map_err(|e| {
                eprintln!("Failed to initialize API usage tracker: {e}");
                Box::new(std::io::Error::new(std::io::ErrorKind::Other, e)) as Box<dyn Error>
            })?;
            app.manage(usage_tracker);

            tauri::async_runtime::spawn(async move {
                use tokio::time::{sleep, Duration};

                if let Err(err) = cleanup_logger.cleanup_old_logs(None).await {
                    eprintln!("Failed to run initial activity log cleanup: {err}");
                }

                loop {
                    sleep(Duration::from_secs(24 * 60 * 60)).await;
                    if let Err(err) = cleanup_logger.cleanup_old_logs(None).await {
                        eprintln!("Failed to run scheduled activity log cleanup: {err}");
                    }
                }
            });

            trading::register_trading_state(app);
            trading::register_paper_trading_state(app);

            // Initialize wallet monitor
            let monitor_handle = app.handle();
            tauri::async_runtime::spawn(async move {
               if let Err(err) = insiders::init_wallet_monitor(&monitor_handle).await {
                   eprintln!("Failed to initialize wallet monitor: {err}");
               }
            });

            // Initialize multisig database
            let mut multisig_db_path = app
                .path_resolver()
                .app_data_dir()
                .ok_or_else(|| "Unable to resolve app data directory".to_string())?;

            std::fs::create_dir_all(&multisig_db_path)
                .map_err(|e| format!("Failed to create app data directory: {e}"))?;

            multisig_db_path.push("multisig.db");

            let multisig_db = tauri::async_runtime::block_on(MultisigDatabase::new(multisig_db_path))
                .map_err(|e| {
                    eprintln!("Failed to initialize multisig database: {e}");
                    Box::new(e) as Box<dyn Error>
                })?;

            let multisig_state: SharedMultisigDatabase = Arc::new(RwLock::new(multisig_db));
            app.manage(multisig_state.clone());

            // Initialize performance database
            let mut performance_db_path = app
                .path_resolver()
                .app_data_dir()
                .ok_or_else(|| "Unable to resolve app data directory".to_string())?;

            std::fs::create_dir_all(&performance_db_path)
                .map_err(|e| format!("Failed to create app data directory: {e}"))?;

            performance_db_path.push("performance.db");

            let performance_db = tauri::async_runtime::block_on(PerformanceDatabase::new(performance_db_path))
                .map_err(|e| {
                    eprintln!("Failed to initialize performance database: {e}");
                    Box::new(e) as Box<dyn Error>
                })?;

            let performance_state: SharedPerformanceDatabase = Arc::new(RwLock::new(performance_db));
            app.manage(performance_state.clone());

             let automation_handle = app.handle();
             tauri::async_runtime::spawn(async move {
                 if let Err(err) = bots::init_dca(&automation_handle).await {
                     eprintln!("Failed to initialize DCA bots: {err}");
                 }
                 if let Err(err) = trading::init_copy_trading(&automation_handle).await {
                     eprintln!("Failed to initialize copy trading: {err}");
                 }
             });

             let portfolio_data = portfolio::PortfolioDataState::new();
             let rebalancer_state = portfolio::RebalancerState::default();
             let tax_lots_state = portfolio::TaxLotsState::default();

             app.manage(std::sync::Mutex::new(portfolio_data));
             app.manage(std::sync::Mutex::new(rebalancer_state));
             app.manage(std::sync::Mutex::new(tax_lots_state));

             // Initialize new coins scanner
             let new_coins_scanner = tauri::async_runtime::block_on(async {
                 market::NewCoinsScanner::new(&app.handle()).await
             }).map_err(|e| {
                 eprintln!("Failed to initialize new coins scanner: {e}");
                 Box::new(e) as Box<dyn Error>
             })?;

             let scanner_state: market::SharedNewCoinsScanner = Arc::new(RwLock::new(new_coins_scanner));
             app.manage(scanner_state.clone());

             // Start background scanning task
             let scanner_for_loop = scanner_state.clone();
             market::start_new_coins_scanner(scanner_for_loop);

             let top_coins_cache: market::SharedTopCoinsCache = Arc::new(RwLock::new(market::TopCoinsCache::new()));
             app.manage(top_coins_cache.clone());

             // Initialize watchlist manager
             let watchlist_manager = tauri::async_runtime::block_on(async {
                 WatchlistManager::new(&app.handle()).await
             }).map_err(|e| {
                 eprintln!("Failed to initialize watchlist manager: {e}");
                 Box::new(e) as Box<dyn Error>
             })?;

             let watchlist_state: SharedWatchlistManager = Arc::new(RwLock::new(watchlist_manager));
             app.manage(watchlist_state.clone());

             let token_flow_state = token_flow::commands::create_token_flow_state();
             app.manage(token_flow_state.clone());

             // Initialize alert manager
             let alert_manager = tauri::async_runtime::block_on(async {
                 AlertManager::new(&app.handle()).await
             }).map_err(|e| {
                 eprintln!("Failed to initialize alert manager: {e}");
                 Box::new(e) as Box<dyn Error>
             })?;

             let alert_state: SharedAlertManager = Arc::new(RwLock::new(alert_manager));
             app.manage(alert_state.clone());

             // Start alert cooldown reset task
             let alert_reset_state = alert_state.clone();
             tauri::async_runtime::spawn(async move {
                 use tokio::time::{sleep, Duration};
                 loop {
                     sleep(Duration::from_secs(60)).await; // Check every minute
                     let mgr = alert_reset_state.read().await;
                     if let Err(err) = mgr.reset_cooldowns().await {
                         eprintln!("Failed to reset alert cooldowns: {err}");
                     }
                 }
             });

             // Initialize notification router
             let notification_router = tauri::async_runtime::block_on(async {
                 NotificationRouter::new(&app.handle()).await
             }).map_err(|e| {
                 eprintln!("Failed to initialize notification router: {e}");
                 Box::new(e) as Box<dyn Error>
             })?;

             let notification_state: SharedNotificationRouter = Arc::new(RwLock::new(notification_router));
             app.manage(notification_state.clone());

             // Initialize webhook manager
             let webhook_manager = tauri::async_runtime::block_on(async {
                 WebhookManager::new(&app.handle()).await
             }).map_err(|e| {
                 eprintln!("Failed to initialize webhook manager: {e}");
                 Box::new(e) as Box<dyn Error>
             })?;

             let webhook_state: SharedWebhookManager = Arc::new(RwLock::new(webhook_manager));
             app.manage(webhook_state.clone());

             // Initialize cache manager
             let cache_manager = core::cache_manager::CacheManager::new(100, 1000);
             let shared_cache_manager = Arc::new(RwLock::new(cache_manager));
             app.manage(shared_cache_manager.clone());

             // Start background cache warming
             let app_handle = app.handle();
             let cache_manager_handle = shared_cache_manager.clone();
             tauri::async_runtime::spawn(async move {
                 if let Err(err) = warm_cache_on_startup(app_handle, cache_manager_handle).await {
                     eprintln!("Failed to warm cache on startup: {err}");
                 }
             });

             // Initialize event store
             let mut event_store_path = app
                 .path_resolver()
                 .app_data_dir()
                 .ok_or_else(|| "Unable to resolve app data directory".to_string())?;

             event_store_path.push("events.db");

             let event_store = tauri::async_runtime::block_on(EventStore::new(event_store_path))
                 .map_err(|e| {
                     eprintln!("Failed to initialize event store: {e}");
                     Box::new(e) as Box<dyn Error>
                 })?;

             let shared_event_store: SharedEventStore = Arc::new(RwLock::new(event_store));
             app.manage(shared_event_store.clone());

             // Initialize compression manager
             let mut compression_db_path = app
                 .path_resolver()
                 .app_data_dir()
                 .ok_or_else(|| "Unable to resolve app data directory".to_string())?;

             compression_db_path.push("events.db");

             let compression_manager = tauri::async_runtime::block_on(CompressionManager::new(compression_db_path))
                 .map_err(|e| {
                     eprintln!("Failed to initialize compression manager: {e}");
                     Box::new(e) as Box<dyn Error>
                 })?;

             let shared_compression_manager: SharedCompressionManager = Arc::new(RwLock::new(compression_manager));
             app.manage(shared_compression_manager.clone());

             // Initialize holder analyzer
             let holder_analyzer = tauri::async_runtime::block_on(async {
                 HolderAnalyzer::new(&app.handle()).await
             }).map_err(|e| {
                 eprintln!("Failed to initialize holder analyzer: {e}");
                 Box::new(e) as Box<dyn Error>
             })?;

             let shared_holder_analyzer: SharedHolderAnalyzer = Arc::new(RwLock::new(holder_analyzer));
             app.manage(shared_holder_analyzer.clone());

             // Start background compression job (runs daily at 3 AM)
             let compression_job = shared_compression_manager.clone();
             tauri::async_runtime::spawn(async move {
                 use chrono::Timelike;
                 use tokio::time::{sleep, Duration};

                 loop {
                     let now = chrono::Utc::now();
                     
                     // Calculate time until 3 AM
                     let mut next_run = now
                         .date_naive()
                         .and_hms_opt(3, 0, 0)
                         .unwrap()
                         .and_utc();
                     
                     if now.hour() >= 3 {
                         next_run = next_run + chrono::Duration::days(1);
                     }
                     
                     let duration_until_next = next_run.signed_duration_since(now);
                     let sleep_secs = duration_until_next.num_seconds().max(0) as u64;
                     
                     sleep(Duration::from_secs(sleep_secs)).await;
                     
                     // Run compression
                     let manager = compression_job.read().await;
                     let config = manager.get_config().await;
                     
                     if config.enabled && config.auto_compress {
                         if let Err(err) = manager.compress_old_events().await {
                             eprintln!("Failed to compress old events: {err}");
                         }
                         if let Err(err) = manager.compress_old_trades().await {
                             eprintln!("Failed to compress old trades: {err}");
                         }
                         manager.cleanup_cache().await;
                     }
                 }
             });

             Ok(())
             })

             // Wallet
             phantom_connect,
             phantom_disconnect,

            phantom_sign_message,
            phantom_sign_transaction,
            phantom_balance,
            list_hardware_wallets,
            connect_hardware_wallet,
            disconnect_hardware_wallet,
            get_hardware_wallet_address,
            sign_with_hardware_wallet,
            get_firmware_version,
            ledger_register_device,
            ledger_list_devices,
            ledger_get_device,
            ledger_connect_device,
            ledger_disconnect_device,
            ledger_update_device_address,
            ledger_validate_transaction,
            ledger_get_active_device,
            ledger_remove_device,
            ledger_clear_devices,
            // Multi-Wallet
            multi_wallet_add,
            multi_wallet_update,
            multi_wallet_remove,
            multi_wallet_set_active,
            multi_wallet_get_active,
            multi_wallet_list,
            multi_wallet_update_balance,
            multi_wallet_update_performance,
            multi_wallet_create_group,
            multi_wallet_update_group,
            multi_wallet_delete_group,
            multi_wallet_list_groups,
            multi_wallet_get_aggregated,
            
            // Wallet Performance
            record_trade,
            calculate_wallet_performance,
            get_wallet_performance_data,
            get_performance_score_history,
            get_token_performance_breakdown,
            get_timing_analysis_data,
            get_best_worst_trades_data,
            get_benchmark_comparison_data,
            get_performance_alerts,
            
            // Multisig
            create_multisig_wallet,
            list_multisig_wallets,
            get_multisig_wallet,
            create_proposal,
            list_proposals,
            sign_proposal,
            execute_proposal,
            cancel_proposal,
            
            // Auth
            biometric_get_status,
            biometric_enroll,
            biometric_verify,
            biometric_disable,
            biometric_verify_fallback,
            connect_phantom,
            // Session Management
            session_create,
            session_renew,
            session_end,
            session_status,
            session_verify,
            session_update_activity,
            session_configure_timeout,
            // 2FA
            two_factor_enroll,
            two_factor_verify,
            two_factor_disable,
            two_factor_status,
            two_factor_regenerate_backup_codes,
            // API Config
            save_api_key,
            remove_api_key,
            set_use_default_key,
            test_api_connection,
            get_api_status,
            rotate_api_key,
            check_rotation_reminders,
            export_api_keys,
            import_api_keys,
            // API Analytics
            record_api_usage,
            get_api_analytics,
            get_fair_use_status,
            // AI & Sentiment
            assess_risk,
            analyze_text_sentiment,
            // Market Data
            get_coin_price,
            get_price_history,
            search_tokens,
            get_trending_coins,
            get_coin_sentiment,
            refresh_trending,
            
            // New Coins Scanner
            get_new_coins,
            get_coin_safety_report,
            scan_for_new_coins,
            
            // Top Coins
            get_top_coins,
            refresh_top_coins,
            
            // Portfolio & Analytics
            get_portfolio_metrics,
            get_positions,
            list_rebalance_profiles,
            save_rebalance_profile,
            delete_rebalance_profile,
            preview_rebalance,
            execute_rebalance,
            get_rebalance_history,
            check_rebalance_triggers,
            get_tax_lots,
            get_open_tax_lots,
            set_tax_lot_strategy,
            get_tax_lot_strategy,
            dispose_tax_lot,
            generate_tax_report,
            export_tax_report,
            get_tax_loss_harvesting_suggestions,
            watchlist_create,
            watchlist_list,
            watchlist_get,
            watchlist_update,
            watchlist_delete,
            watchlist_add_item,
            watchlist_remove_item,
            watchlist_reorder_items,
            watchlist_export,
            watchlist_import,
            // Alerts & Notifications
            alert_create,
            alert_list,
            alert_get,
            alert_update,
            alert_delete,
            alert_test,
            alert_check_triggers,
            alert_reset_cooldowns,
            // Chat Integrations
            chat_integration_get_settings,
            chat_integration_save_settings,
            chat_integration_add_telegram,
            chat_integration_update_telegram,
            chat_integration_delete_telegram,
            chat_integration_add_slack,
            chat_integration_update_slack,
            chat_integration_delete_slack,
            chat_integration_add_discord,
            chat_integration_update_discord,
            chat_integration_delete_discord,
            chat_integration_test_telegram,
            chat_integration_test_slack,
            chat_integration_test_discord,
            chat_integration_get_delivery_logs,
            chat_integration_clear_delivery_logs,
            chat_integration_get_rate_limits,
            // Webhooks
            list_webhooks,
            get_webhook,
            create_webhook,
            update_webhook,
            delete_webhook,
            trigger_webhook,
            test_webhook,
            list_webhook_delivery_logs,
            // API Health
            get_api_health_dashboard,
            get_service_health_metrics,
            cleanup_health_records,
            // WebSocket Streams
            subscribe_price_stream,
            unsubscribe_price_stream,
            subscribe_wallet_stream,
            unsubscribe_wallet_stream,
            get_stream_status,
            reconnect_stream,
            // Chart Streams
            subscribe_chart_prices,
            unsubscribe_chart_prices,
            get_chart_subscriptions,
            // Jupiter v6 & execution safeguards
            jupiter_quote,
            jupiter_swap,
            get_network_congestion,
            get_priority_fee_estimates,
            submit_with_mev_protection,
            validate_trade_thresholds,
            // Trading & Orders
            trading_init,
            create_order,
            cancel_order,
            get_active_orders,
            get_order_history,
            get_order,
            acknowledge_order,
            update_order_prices,
            
            // Paper Trading Simulation
            paper_trading_init,
            get_paper_account,
            reset_paper_account,
            execute_paper_trade,
            get_paper_positions,
            get_paper_trade_history,
            get_paper_performance,
            update_paper_position_prices,
            
            // DCA Bots
            dca_init,
            dca_create,
            dca_list,
            dca_get,
            dca_pause,
            dca_resume,
            dca_delete,
            dca_history,
            dca_performance,
            // Copy Trading
            copy_trading_init,
            copy_trading_create,
            copy_trading_list,
            copy_trading_get,
            copy_trading_pause,
            copy_trading_resume,
            copy_trading_delete,
            copy_trading_history,
            copy_trading_performance,
            copy_trading_process_activity,
            copy_trading_followed_wallets,
            
            // Wallet Monitor
            wallet_monitor_init,
            wallet_monitor_add_wallet,
            wallet_monitor_update_wallet,
            wallet_monitor_remove_wallet,
            wallet_monitor_list_wallets,
            wallet_monitor_get_activities,
            wallet_monitor_get_statistics,
            
            // Smart Money & Whale Alerts
            classify_smart_money_wallet,
            get_smart_money_wallets,
            get_smart_money_consensus,
            get_sentiment_comparison,
            get_alert_configs,
            update_alert_config,
            get_recent_whale_alerts,
            scan_wallets_for_smart_money,
            
            // Activity Logging
            security::activity_log::get_activity_logs,
            security::activity_log::export_activity_logs,
            security::activity_log::get_activity_stats,
            security::activity_log::check_suspicious_activity,
            security::activity_log::cleanup_activity_logs,
            security::activity_log::get_activity_retention,
            security::activity_log::set_activity_retention,

            // Performance & Diagnostics
            get_performance_metrics,
            run_performance_test,
            reset_performance_stats,

            // Cache Management
            cache_commands::get_cache_statistics,
            cache_commands::clear_cache,
            cache_commands::warm_cache,
            cache_commands::get_ttl_config,
            cache_commands::update_ttl_config,
            cache_commands::reset_ttl_config,
            cache_commands::test_cache_performance,

            // Event Sourcing & Audit Trail
            data::event_store::get_events_command,
            data::event_store::replay_events_command,
            data::event_store::get_state_at_time_command,
            data::event_store::export_audit_trail_command,
            data::event_store::create_snapshot_command,
            data::event_store::get_event_stats,

            // Data Compression
            data::compression_commands::get_compression_stats,
            data::compression_commands::compress_old_data,
            data::compression_commands::update_compression_config,
            data::compression_commands::get_compression_config,
            data::compression_commands::decompress_data,
            data::compression_commands::get_database_size,

            // Email Notifications
            email_save_config,
            email_get_config,
            email_delete_config,
            email_test_connection,
            email_send,
            email_get_stats,
            email_get_history,

            // Twitter Integration
            twitter_save_config,
            twitter_get_config,
            twitter_delete_config,
            twitter_test_connection,
            twitter_add_keyword,
            twitter_list_keywords,
            twitter_remove_keyword,
            twitter_add_influencer,
            twitter_list_influencers,
            twitter_remove_influencer,
            twitter_fetch_sentiment,
            twitter_get_sentiment_history,
            twitter_get_stats,
            twitter_get_tweet_history,

<<<<<<< HEAD
            // Token Flow Intelligence
            token_flow::commands::analyze_token_flows,
            token_flow::commands::export_flow_analysis,
            token_flow::commands::list_cluster_subscriptions,
            token_flow::commands::upsert_cluster_subscription,
            token_flow::commands::remove_cluster_subscription,
=======
            // Holder Analysis & Metadata
            market::holders::get_holder_distribution,
            market::holders::get_holder_trends,
            market::holders::get_large_transfers,
            market::holders::get_token_metadata,
            market::holders::get_verification_status,
            market::holders::export_holder_data,
            market::holders::export_metadata_snapshot,
>>>>>>> fe8bedd5
        ])
        .run(tauri::generate_context!())
        .expect("error while running tauri application");
}<|MERGE_RESOLUTION|>--- conflicted
+++ resolved
@@ -785,14 +785,12 @@
             twitter_get_stats,
             twitter_get_tweet_history,
 
-<<<<<<< HEAD
             // Token Flow Intelligence
             token_flow::commands::analyze_token_flows,
             token_flow::commands::export_flow_analysis,
             token_flow::commands::list_cluster_subscriptions,
             token_flow::commands::upsert_cluster_subscription,
             token_flow::commands::remove_cluster_subscription,
-=======
             // Holder Analysis & Metadata
             market::holders::get_holder_distribution,
             market::holders::get_holder_trends,
@@ -801,7 +799,6 @@
             market::holders::get_verification_status,
             market::holders::export_holder_data,
             market::holders::export_metadata_snapshot,
->>>>>>> fe8bedd5
         ])
         .run(tauri::generate_context!())
         .expect("error while running tauri application");
