mod ai;
mod ai_chat;
mod alerts;
mod anomalies;
mod api;
mod api_analytics;
mod api_config;
mod auth;
mod auto_start;
mod backup;
mod bots;
mod cache_commands;
mod chains;
mod bridges;
mod chart_stream;
mod core;
mod drawings;
mod indicators;
mod insiders;
mod data;
mod market;
mod notifications;
mod portfolio;
mod security;
mod sentiment;
mod stocks;
mod stream_commands;
mod token_flow;
mod trading;
mod tray;
mod updater;
<<<<<<< HEAD
mod voice;
=======
pub mod voice;
>>>>>>> 6b39f8e5
mod wallet;
mod websocket;
mod webhooks;
mod windowing;

pub use ai::*;
pub use ai_chat::*;
pub use alerts::*;
pub use anomalies::*;
pub use api::*;
pub use api_analytics::*;
pub use api_config::*;
pub use auth::*;
pub use auto_start::*;
pub use backup::*;
pub use bots::*;
pub use chains::*;
pub use bridges::*;
pub use chart_stream::*;
pub use core::*;
pub use drawings::*;
pub use indicators::*;
pub use insiders::*;
pub use data::*;
pub use market::*;
pub use notifications::*;
pub use portfolio::*;
pub use sentiment::*;
pub use stocks::*;
pub use token_flow::*;
pub use trading::*;
pub use tray::*;
pub use updater::*;
pub use voice::*;
pub use wallet::hardware_wallet::*;
pub use wallet::ledger::*;
pub use wallet::multi_wallet::*;
pub use wallet::operations::*;
pub use wallet::phantom::*;
pub use webhooks::*;

pub use wallet::multisig::*;
pub use wallet::performance::*;
pub use windowing::*;

use ai::SharedAIAssistant;
use alerts::{AlertManager, SharedAlertManager};
use api::{ApiHealthMonitor, SharedApiHealthMonitor};
use drawings::{DrawingManager, SharedDrawingManager};
use indicators::{IndicatorManager, SharedIndicatorManager};
use notifications::router::{NotificationRouter, SharedNotificationRouter};
use portfolio::{AIPortfolioAdvisor, SharedAIPortfolioAdvisor, SharedWatchlistManager, WatchlistManager};
use webhooks::{WebhookManager, SharedWebhookManager};
use wallet::hardware_wallet::HardwareWalletState;
use wallet::ledger::LedgerState;
use wallet::phantom::{hydrate_wallet_state, WalletState};
use wallet::multi_wallet::MultiWalletManager;
use wallet::operations::WalletOperationsManager;
use wallet::multisig::{MultisigDatabase, SharedMultisigDatabase};
use wallet::performance::{PerformanceDatabase, SharedPerformanceDatabase};
use security::keystore::Keystore;
use security::activity_log::ActivityLogger;
use security::audit::AuditCache;
use data::event_store::{EventStore, SharedEventStore};
use auth::session_manager::SessionManager;
use auth::two_factor::TwoFactorManager;
use std::error::Error;
use std::path::PathBuf;
use std::sync::Arc;
use tokio::sync::RwLock;
use stream_commands::*;
use tokio::sync::RwLock;
use wallet::hardware_wallet::HardwareWalletState;
use wallet::multi_wallet::MultiWalletManager;
use wallet::phantom::{hydrate_wallet_state, WalletState};
use auto_start::{AutoStartManager, SharedAutoStartManager};
use tray::{attach_window_listeners, handle_tray_event, SharedTrayManager, TrayManager};
use core::cache_manager::{CacheType, SharedCacheManager};
use market::{HolderAnalyzer, SharedHolderAnalyzer};
use chains::{ChainManager, SharedChainManager};
use bridges::{BridgeManager, SharedBridgeManager};
use voice::commands::{SharedVoiceState, VoiceState};

async fn warm_cache_on_startup(
    _app_handle: tauri::AppHandle,
    cache_manager: SharedCacheManager,
) -> Result<(), String> {
    use serde_json::json;

    // Define top tokens to warm
    let top_tokens = vec![
        "So11111111111111111111111111111111111111112", // SOL
        "EPjFWdd5AufqSSqeM2qN1xzybapC8G4wEGGkZwyTDt1v", // USDC
        "Es9vMFrzaCERmJfrF4H2FYD4KCoNkY11McCe8BenwNYB", // USDT
        "DezXAZ8z7PnrnRJjz3wXBoRgixCa6xjnB7YaB1pPB263", // BONK
        "JUPyiwrYJFskUPiHa7hkeR8VUtAeFoSYbKedZNsDvCN", // JUP
        "7vfCXTUXx5WJV5JADk17DUJ4ksgau7utNKj4b963voxs", // ETH
        "mSoLzYCxHdYgdzU16g5QSh3i5K3z3KZK7ytfqcJm7So", // mSOL
        "7dHbWXmci3dT8UFYWYZweBLXgycu7Y3iL6trKn1Y7ARj", // stSOL
        "orcaEKTdK7LKz57vaAYr9QeNsVEPfiu6QeMU1kektZE", // ORCA
        "4k3Dyjzvzp8eMZWUXbBCjEvwSkkk59S5iCNLY3QrkX6R", // RAY
    ];

    let manager = cache_manager.read().await;

    // Preload frequently accessed entries from disk cache first
    let warmed_from_disk = manager.populate_from_disk(64).await;
    tracing::info!(preloaded_entries = warmed_from_disk, "cache warmup from disk");

    // Warm cache with top tokens
    let keys: Vec<String> = top_tokens
        .iter()
        .map(|addr| format!("token_price_{}", addr))
        .collect();

    let _ = manager.warm_cache(keys, |key| async move {
        // Mock data - in real implementation would fetch from API
        let data = json!({
            "price": 100.0,
            "change24h": 5.0,
            "volume": 1000000.0,
        });
        Ok((data, CacheType::TokenPrice))
    }).await;

    Ok(())
}

#[cfg_attr(mobile, tauri::mobile_entry_point)]
pub fn run() {
    tauri::Builder::default()
        .system_tray(TrayManager::create_tray())
        .on_system_tray_event(|app, event| {
            handle_tray_event(app, event);
        })
        .manage(WalletState::new())
        .manage(HardwareWalletState::new())
        .manage(LedgerState::new())
        .setup(|app| {
            if let Err(e) = hydrate_wallet_state(&app.handle()) {
                eprintln!("Failed to hydrate wallet state: {e}");
            }

            let keystore = Keystore::initialize(&app.handle()).map_err(|e| {
                eprintln!("Failed to initialize keystore: {e}");
                Box::new(e) as Box<dyn Error>
            })?;

            let audit_cache = AuditCache::new();
            app.manage(audit_cache);

            let session_manager = SessionManager::new();
            if let Err(e) = session_manager.hydrate(&keystore) {
                eprintln!("Failed to hydrate session manager: {e}");
            }

            let two_factor_manager = TwoFactorManager::new();
            if let Err(e) = two_factor_manager.hydrate(&keystore) {
                eprintln!("Failed to hydrate 2FA manager: {e}");
            }

            let ws_manager = WebSocketManager::new(app.handle());

            let multi_wallet_manager = MultiWalletManager::initialize(&keystore).map_err(|e| {
               eprintln!("Failed to initialize multi-wallet manager: {e}");
               Box::new(e) as Box<dyn Error>
            })?;

            let wallet_operations_manager = WalletOperationsManager::initialize(&keystore).map_err(|e| {
               eprintln!("Failed to initialize wallet operations manager: {e}");
               Box::new(e) as Box<dyn Error>
            })?;

            let activity_logger = tauri::async_runtime::block_on(async {
                ActivityLogger::new(&app.handle()).await
            }).map_err(|e| {
                eprintln!("Failed to initialize activity logger: {e}");
                Box::new(e) as Box<dyn Error>
            })?;

            let cleanup_logger = activity_logger.clone();

            // Initialize API config manager
            let api_config_manager = api_config::ApiConfigManager::new();
            if let Err(e) = api_config_manager.initialize(&keystore) {
                eprintln!("Failed to initialize API config manager: {e}");
            }

            // Initialize API health monitor
            let api_health_monitor = tauri::async_runtime::block_on(async {
                ApiHealthMonitor::new(&app.handle()).await
            }).map_err(|e| {
                eprintln!("Failed to initialize API health monitor: {e}");
                Box::new(e) as Box<dyn Error>
            })?;

            let api_health_state: SharedApiHealthMonitor = Arc::new(RwLock::new(api_health_monitor));

            app.manage(keystore);
            app.manage(multi_wallet_manager);
            app.manage(wallet_operations_manager);
            app.manage(session_manager);
            app.manage(two_factor_manager);
            app.manage(ws_manager);
            app.manage(activity_logger);
            app.manage(api_config_manager);
            app.manage(api_health_state.clone());

            let chain_manager: SharedChainManager = Arc::new(RwLock::new(ChainManager::new()));
            app.manage(chain_manager.clone());

            let bridge_manager: SharedBridgeManager = Arc::new(RwLock::new(BridgeManager::new()));
            app.manage(bridge_manager.clone());

            let usage_tracker = api_analytics::initialize_usage_tracker(&app.handle()).map_err(|e| {
                eprintln!("Failed to initialize API usage tracker: {e}");
                Box::new(std::io::Error::new(std::io::ErrorKind::Other, e)) as Box<dyn Error>
            })?;
            app.manage(usage_tracker);

            tauri::async_runtime::spawn(async move {
                use tokio::time::{sleep, Duration};

                if let Err(err) = cleanup_logger.cleanup_old_logs(None).await {
                    eprintln!("Failed to run initial activity log cleanup: {err}");
                }

                loop {
                    sleep(Duration::from_secs(24 * 60 * 60)).await;
                    if let Err(err) = cleanup_logger.cleanup_old_logs(None).await {
                        eprintln!("Failed to run scheduled activity log cleanup: {err}");
                    }
                }
            });

            trading::register_trading_state(app);
            trading::register_paper_trading_state(app);
            trading::register_auto_trading_state(app);
            trading::register_optimizer_state(app);

            // Initialize wallet monitor
            let monitor_handle = app.handle();
            tauri::async_runtime::spawn(async move {
               if let Err(err) = insiders::init_wallet_monitor(&monitor_handle).await {
                   eprintln!("Failed to initialize wallet monitor: {err}");
               }
            });

            // Initialize multisig database
            let mut multisig_db_path = app
                .path_resolver()
                .app_data_dir()
                .ok_or_else(|| "Unable to resolve app data directory".to_string())?;

            std::fs::create_dir_all(&multisig_db_path)
                .map_err(|e| format!("Failed to create app data directory: {e}"))?;

            multisig_db_path.push("multisig.db");

            let multisig_db = tauri::async_runtime::block_on(MultisigDatabase::new(multisig_db_path))
                .map_err(|e| {
                    eprintln!("Failed to initialize multisig database: {e}");
                    Box::new(e) as Box<dyn Error>
                })?;

            let multisig_state: SharedMultisigDatabase = Arc::new(RwLock::new(multisig_db));
            app.manage(multisig_state.clone());

            // Initialize performance database
            let mut performance_db_path = app
                .path_resolver()
                .app_data_dir()
                .ok_or_else(|| "Unable to resolve app data directory".to_string())?;

            std::fs::create_dir_all(&performance_db_path)
                .map_err(|e| format!("Failed to create app data directory: {e}"))?;

            performance_db_path.push("performance.db");

            let performance_db = tauri::async_runtime::block_on(PerformanceDatabase::new(performance_db_path))
                .map_err(|e| {
                    eprintln!("Failed to initialize performance database: {e}");
                    Box::new(e) as Box<dyn Error>
                })?;

            let performance_state: SharedPerformanceDatabase = Arc::new(RwLock::new(performance_db));
            app.manage(performance_state.clone());

            // Initialize backup service and scheduler
            let backup_service = backup::service::BackupService::new(&app.handle());
            let backup_service_state: backup::service::SharedBackupService = Arc::new(RwLock::new(backup_service));
            app.manage(backup_service_state.clone());

            let backup_scheduler = backup::scheduler::BackupScheduler::new(&app.handle()).map_err(|e| {
                eprintln!("Failed to initialize backup scheduler: {e}");
                Box::new(e) as Box<dyn Error>
            })?;
            let backup_scheduler_state: backup::scheduler::SharedBackupScheduler = Arc::new(RwLock::new(backup_scheduler));
            app.manage(backup_scheduler_state.clone());

             let automation_handle = app.handle();
             tauri::async_runtime::spawn(async move {
                 if let Err(err) = bots::init_dca(&automation_handle).await {
                     eprintln!("Failed to initialize DCA bots: {err}");
                 }
                 if let Err(err) = trading::init_copy_trading(&automation_handle).await {
                     eprintln!("Failed to initialize copy trading: {err}");
                 }
             });

             let portfolio_data = portfolio::PortfolioDataState::new();
             let rebalancer_state = portfolio::RebalancerState::default();
             let tax_lots_state = portfolio::TaxLotsState::default();

             app.manage(std::sync::Mutex::new(portfolio_data));
             app.manage(std::sync::Mutex::new(rebalancer_state));
             app.manage(std::sync::Mutex::new(tax_lots_state));

             // Initialize new coins scanner
             let new_coins_scanner = tauri::async_runtime::block_on(async {
                 market::NewCoinsScanner::new(&app.handle()).await
             }).map_err(|e| {
                 eprintln!("Failed to initialize new coins scanner: {e}");
                 Box::new(e) as Box<dyn Error>
             })?;

             let scanner_state: market::SharedNewCoinsScanner = Arc::new(RwLock::new(new_coins_scanner));
             app.manage(scanner_state.clone());

             // Start background scanning task
             let scanner_for_loop = scanner_state.clone();
             market::start_new_coins_scanner(scanner_for_loop);

             let top_coins_cache: market::SharedTopCoinsCache = Arc::new(RwLock::new(market::TopCoinsCache::new()));
             app.manage(top_coins_cache.clone());

             // Initialize watchlist manager
             let watchlist_manager = tauri::async_runtime::block_on(async {
                 WatchlistManager::new(&app.handle()).await
             }).map_err(|e| {
                 eprintln!("Failed to initialize watchlist manager: {e}");
                 Box::new(e) as Box<dyn Error>
             })?;

             let watchlist_state: SharedWatchlistManager = Arc::new(RwLock::new(watchlist_manager));
             app.manage(watchlist_state.clone());

             let token_flow_state = token_flow::commands::create_token_flow_state();
             app.manage(token_flow_state.clone());

             // Initialize alert manager
             let alert_manager = tauri::async_runtime::block_on(async {
                 AlertManager::new(&app.handle()).await
             }).map_err(|e| {
                 eprintln!("Failed to initialize alert manager: {e}");
                 Box::new(e) as Box<dyn Error>
             })?;

             let alert_state: SharedAlertManager = Arc::new(RwLock::new(alert_manager));
             app.manage(alert_state.clone());

             // Start alert cooldown reset task
             let alert_reset_state = alert_state.clone();
             tauri::async_runtime::spawn(async move {
                 use tokio::time::{sleep, Duration};
                 loop {
                     sleep(Duration::from_secs(60)).await; // Check every minute
                     let mgr = alert_reset_state.read().await;
                     if let Err(err) = mgr.reset_cooldowns().await {
                         eprintln!("Failed to reset alert cooldowns: {err}");
                     }
                 }
             });

             // Initialize notification router
             let notification_router = tauri::async_runtime::block_on(async {
                 NotificationRouter::new(&app.handle()).await
             }).map_err(|e| {
                 eprintln!("Failed to initialize notification router: {e}");
                 Box::new(e) as Box<dyn Error>
             })?;

             let notification_state: SharedNotificationRouter = Arc::new(RwLock::new(notification_router));
             app.manage(notification_state.clone());

             // Initialize indicator manager
             let app_data_dir = app
                 .path_resolver()
                 .app_data_dir()
                 .ok_or_else(|| "Unable to resolve app data directory".to_string())?;
             
             let indicator_manager = IndicatorManager::new(app_data_dir.clone());
             let indicator_state: SharedIndicatorManager = Arc::new(RwLock::new(indicator_manager));
             app.manage(indicator_state.clone());

             // Initialize drawing manager
             let drawing_manager = DrawingManager::new(app_data_dir.clone());
             let drawing_state: SharedDrawingManager = Arc::new(RwLock::new(drawing_manager));
             app.manage(drawing_state.clone());

             // Initialize webhook manager
             let webhook_manager = tauri::async_runtime::block_on(async {
                 WebhookManager::new(&app.handle()).await
             }).map_err(|e| {
                 eprintln!("Failed to initialize webhook manager: {e}");
                 Box::new(e) as Box<dyn Error>
             })?;

             let webhook_state: SharedWebhookManager = Arc::new(RwLock::new(webhook_manager));
             app.manage(webhook_state.clone());

             // Initialize cache manager
             let cache_manager = core::cache_manager::CacheManager::new(100, 1000);
             let shared_cache_manager = Arc::new(RwLock::new(cache_manager));
             app.manage(shared_cache_manager.clone());

             // Start background cache warming
             let app_handle = app.handle();
             let cache_manager_handle = shared_cache_manager.clone();
             tauri::async_runtime::spawn(async move {
                 if let Err(err) = warm_cache_on_startup(app_handle, cache_manager_handle).await {
                     eprintln!("Failed to warm cache on startup: {err}");
                 }
             });

             // Initialize sentiment manager
             let sentiment_manager = sentiment::SentimentManager::new();
             let sentiment_state: sentiment::SharedSentimentManager = Arc::new(RwLock::new(sentiment_manager));
             app.manage(sentiment_state.clone());

             // Initialize anomaly detector
             let anomaly_detector = anomalies::AnomalyDetector::new();
             let anomaly_state: anomalies::SharedAnomalyDetector = Arc::new(RwLock::new(anomaly_detector));
             app.manage(anomaly_state.clone());

             // Initialize event store
             let mut event_store_path = app
                 .path_resolver()
                 .app_data_dir()
                 .ok_or_else(|| "Unable to resolve app data directory".to_string())?;

             event_store_path.push("events.db");

             let event_store = tauri::async_runtime::block_on(EventStore::new(event_store_path))
                 .map_err(|e| {
                     eprintln!("Failed to initialize event store: {e}");
                     Box::new(e) as Box<dyn Error>
                 })?;

             let shared_event_store: SharedEventStore = Arc::new(RwLock::new(event_store));
             app.manage(shared_event_store.clone());

             // Initialize compression manager
             let mut compression_db_path = app
                 .path_resolver()
                 .app_data_dir()
                 .ok_or_else(|| "Unable to resolve app data directory".to_string())?;

             compression_db_path.push("events.db");

             let compression_manager = tauri::async_runtime::block_on(CompressionManager::new(compression_db_path))
                 .map_err(|e| {
                     eprintln!("Failed to initialize compression manager: {e}");
                     Box::new(e) as Box<dyn Error>
                 })?;

             let shared_compression_manager: SharedCompressionManager = Arc::new(RwLock::new(compression_manager));
             app.manage(shared_compression_manager.clone());

             // Initialize holder analyzer
             let holder_analyzer = tauri::async_runtime::block_on(async {
                 HolderAnalyzer::new(&app.handle()).await
             }).map_err(|e| {
                 eprintln!("Failed to initialize holder analyzer: {e}");
                 Box::new(e) as Box<dyn Error>
             })?;

             let shared_holder_analyzer: SharedHolderAnalyzer = Arc::new(RwLock::new(holder_analyzer));
             app.manage(shared_holder_analyzer.clone());

             // Initialize stock cache state
             let stock_cache: stocks::SharedStockCache = Arc::new(RwLock::new(stocks::StockCache::default()));
             app.manage(stock_cache.clone());
             // Initialize risk analyzer
             let risk_analyzer = tauri::async_runtime::block_on(async {
                 ai::RiskAnalyzer::new(&app.handle()).await
             }).map_err(|e| {
                 eprintln!("Failed to initialize risk analyzer: {e}");
                 Box::new(e) as Box<dyn Error>
             })?;

             let shared_risk_analyzer: ai::SharedRiskAnalyzer = Arc::new(RwLock::new(risk_analyzer));
             app.manage(shared_risk_analyzer.clone());

             // Initialize AI portfolio advisor
             let ai_advisor = tauri::async_runtime::block_on(async {
                 AIPortfolioAdvisor::new(&app.handle()).await
             }).map_err(|e| {
                 eprintln!("Failed to initialize AI portfolio advisor: {e}");
                 Box::new(e) as Box<dyn Error>
             })?;

             let shared_ai_advisor: SharedAIPortfolioAdvisor = Arc::new(RwLock::new(ai_advisor));
             app.manage(shared_ai_advisor.clone());

             // Initialize AI Assistant
             let ai_assistant = tauri::async_runtime::block_on(async {
                 ai::AIAssistant::new(&app.handle(), &keystore).await
             }).map_err(|e| {
                 eprintln!("Failed to initialize AI assistant: {e}");
                 Box::new(std::io::Error::new(std::io::ErrorKind::Other, e)) as Box<dyn Error>
             })?;

             let shared_ai_assistant: ai::SharedAIAssistant = Arc::new(RwLock::new(ai_assistant));
             app.manage(shared_ai_assistant.clone());

             // Initialize updater state
             let updater_state = UpdaterState::new(&app.handle()).map_err(|e| {
                 eprintln!("Failed to initialize updater state: {e}");
                 Box::new(std::io::Error::new(std::io::ErrorKind::Other, e)) as Box<dyn Error>
             })?;

             let shared_updater_state: SharedUpdaterState = Arc::new(updater_state);
             app.manage(shared_updater_state.clone());

             // Initialize system tray manager
             let tray_manager = TrayManager::new();
             tray_manager.initialize(&app.handle());
             let shared_tray_manager: SharedTrayManager = Arc::new(tray_manager);
             app.manage(shared_tray_manager.clone());

             // Initialize auto-start manager
             let app_name = "Eclipse Market Pro";
             let app_path = std::env::current_exe()
                 .ok()
                 .and_then(|p| p.to_str().map(|s| s.to_string()))
                 .unwrap_or_else(|| "eclipse-market-pro".to_string());
             
             let auto_start_manager = AutoStartManager::new(app_name, &app_path)
                 .map_err(|e| {
                     eprintln!("Failed to initialize auto-start manager: {e}");
                     Box::new(std::io::Error::new(std::io::ErrorKind::Other, e)) as Box<dyn Error>
                 })?;
             auto_start_manager.initialize(&app.handle());
             let shared_auto_start_manager: SharedAutoStartManager = Arc::new(auto_start_manager);
             app.manage(shared_auto_start_manager.clone());

             // Initialize voice state
             let voice_state = VoiceState::new();
             let shared_voice_state: SharedVoiceState = Arc::new(RwLock::new(voice_state));
             app.manage(shared_voice_state.clone());

             // Attach tray window listeners
             if let Some(window) = app.get_window("main") {
                 attach_window_listeners(&window, shared_tray_manager.clone());
             }

             // Handle auto-start behavior
             let auto_settings = shared_auto_start_manager.get_settings();
             let launched_from_auto_start = std::env::args().any(|arg| arg == "--auto-start");
             if launched_from_auto_start {
                 if auto_settings.start_minimized {
                     if let Some(window) = app.get_window("main") {
                         let _ = window.hide();
                     }
                     shared_tray_manager.notify_minimized(&app.handle());
                 } else if auto_settings.delay_seconds > 0 {
                     if let Some(window) = app.get_window("main") {
                         let _ = window.hide();
                     }
                     let app_handle = app.handle();
                     let delay = auto_settings.delay_seconds;
                     tauri::async_runtime::spawn(async move {
                         use tokio::time::{sleep, Duration};
                         sleep(Duration::from_secs(delay as u64)).await;
                         if let Some(window) = app_handle.get_window("main") {
                             let _ = window.show();
                             let _ = window.unminimize();
                             let _ = window.set_focus();
                         }
                     });
                 }
             }

             // Start background compression job (runs daily at 3 AM)
              let compression_job = shared_compression_manager.clone();
              tauri::async_runtime::spawn(async move {

                  use tokio::time::{sleep, Duration};

                  loop {
                      let now = chrono::Utc::now();

                      // Calculate time until 3 AM
                      let mut next_run = now
                          .date_naive()
                          .and_hms_opt(3, 0, 0)
                          .unwrap()
                          .and_utc();

                      if now.hour() >= 3 {
                          next_run = next_run + chrono::Duration::days(1);
                      }

                      let duration_until_next = next_run.signed_duration_since(now);
                      let sleep_secs = duration_until_next.num_seconds().max(0) as u64;

                      sleep(Duration::from_secs(sleep_secs)).await;

                      // Run compression
                      let manager = compression_job.read().await;
                      let config = manager.get_config().await;

                      if config.enabled && config.auto_compress {
                          if let Err(err) = manager.compress_old_events().await {
                              eprintln!("Failed to compress old events: {err}");
                          }
                          if let Err(err) = manager.compress_old_trades().await {
                              eprintln!("Failed to compress old trades: {err}");
                          }
                          manager.cleanup_cache().await;
                      }
                  }
              });

              // Initialize prediction market service
              let prediction_service = market::PredictionMarketService::new();
              let shared_prediction_service: market::SharedPredictionMarketService = Arc::new(RwLock::new(prediction_service));
              app.manage(shared_prediction_service.clone());

              Ok(())
              })

             // Wallet
             phantom_connect,
             phantom_disconnect,

            phantom_sign_message,
            phantom_sign_transaction,
            phantom_balance,
            list_hardware_wallets,
            connect_hardware_wallet,
            disconnect_hardware_wallet,
            get_hardware_wallet_address,
            sign_with_hardware_wallet,
            get_firmware_version,
            ledger_register_device,
            ledger_list_devices,
            ledger_get_device,
            ledger_connect_device,
            ledger_disconnect_device,
            ledger_update_device_address,
            ledger_validate_transaction,
            ledger_get_active_device,
            ledger_remove_device,
            ledger_clear_devices,
            // Multi-Wallet
            multi_wallet_add,
            multi_wallet_update,
            multi_wallet_remove,
            multi_wallet_set_active,
            multi_wallet_get_active,
            multi_wallet_list,
            multi_wallet_update_balance,
            multi_wallet_update_performance,
            multi_wallet_create_group,
            multi_wallet_update_group,
            multi_wallet_delete_group,
            multi_wallet_list_groups,
            multi_wallet_get_aggregated,
            
            // Wallet Operations
            wallet_get_token_balances,
            wallet_estimate_fee,
            wallet_send_transaction,
            wallet_generate_qr,
            wallet_generate_solana_pay_qr,
            address_book_add_contact,
            address_book_update_contact,
            address_book_delete_contact,
            address_book_list_contacts,
            address_book_search_contacts,
            address_book_export,
            address_book_import,
            swap_history_add_entry,
            swap_history_get_recent,
            wallet_get_bridge_providers,
            
            // Wallet Performance
            record_trade,
            calculate_wallet_performance,
            get_wallet_performance_data,
            get_performance_score_history,
            get_token_performance_breakdown,
            get_timing_analysis_data,
            get_best_worst_trades_data,
            get_benchmark_comparison_data,
            get_performance_alerts,
            
            // Multisig
            create_multisig_wallet,
            list_multisig_wallets,
            get_multisig_wallet,
            create_proposal,
            list_proposals,
            sign_proposal,
            execute_proposal,
            cancel_proposal,
            
            // Auth
            biometric_get_status,
            biometric_enroll,
            biometric_verify,
            biometric_disable,
            biometric_verify_fallback,
            connect_phantom,
            // Session Management
            session_create,
            session_renew,
            session_end,
            session_status,
            session_verify,
            session_update_activity,
            session_configure_timeout,
            // 2FA
            two_factor_enroll,
            two_factor_verify,
            two_factor_disable,
            two_factor_status,
            two_factor_regenerate_backup_codes,
            // API Config
            save_api_key,
            remove_api_key,
            set_use_default_key,
            test_api_connection,
            get_api_status,
            rotate_api_key,
            check_rotation_reminders,
            export_api_keys,
            import_api_keys,
            // API Analytics
            record_api_usage,
            get_api_analytics,
            get_fair_use_status,
            // AI & Sentiment
            assess_risk,
            analyze_text_sentiment,
            get_token_sentiment,
            get_all_token_sentiments,
            ingest_social_data,
            get_sentiment_alerts,
            update_sentiment_alert_config,
            get_sentiment_alert_config,
            dismiss_sentiment_alert,
            fetch_social_mentions,
            get_token_risk_score,
            get_risk_history,
            get_latest_risk_score,
            // AI Assistant
            ai_chat,
            ai_get_conversations,
            ai_delete_conversation,
            ai_get_usage_stats,
            ai_set_api_key,
            ai_is_configured,
            // Market Data
            get_coin_price,
            get_price_history,
            search_tokens,
            get_trending_coins,
            get_coin_sentiment,
            refresh_trending,
            
            // New Coins Scanner
            get_new_coins,
            get_coin_safety_report,
            scan_for_new_coins,
            
            // Top Coins
            get_top_coins,
            refresh_top_coins,
            
            // Portfolio & Analytics
            get_portfolio_metrics,
            get_positions,
            list_rebalance_profiles,
            save_rebalance_profile,
            delete_rebalance_profile,
            preview_rebalance,
            execute_rebalance,
            get_rebalance_history,
            check_rebalance_triggers,
            get_tax_lots,
            get_open_tax_lots,
            set_tax_lot_strategy,
            get_tax_lot_strategy,
            dispose_tax_lot,
            generate_tax_report,
            export_tax_report,
            get_tax_loss_harvesting_suggestions,
            watchlist_create,
            watchlist_list,
            watchlist_get,
            watchlist_update,
            watchlist_delete,
            watchlist_add_item,
            watchlist_remove_item,
            watchlist_reorder_items,
            watchlist_export,
            watchlist_import,
            // AI Portfolio Advisor
            save_risk_profile,
            get_risk_profile,
            generate_portfolio_recommendation,
            get_portfolio_recommendations,
            apply_portfolio_recommendation,
            track_recommendation_performance,
            generate_weekly_portfolio_update,
            get_weekly_portfolio_updates,
            get_performance_history,
            // Alerts & Notifications
            alert_create,
            alert_list,
            alert_get,
            alert_update,
            alert_delete,
            alert_test,
            alert_check_triggers,
            alert_reset_cooldowns,
            // Chat Integrations
            chat_integration_get_settings,
            chat_integration_save_settings,
            chat_integration_add_telegram,
            chat_integration_update_telegram,
            chat_integration_delete_telegram,
            chat_integration_add_slack,
            chat_integration_update_slack,
            chat_integration_delete_slack,
            chat_integration_add_discord,
            chat_integration_update_discord,
            chat_integration_delete_discord,
            chat_integration_test_telegram,
            chat_integration_test_slack,
            chat_integration_test_discord,
            chat_integration_get_delivery_logs,
            chat_integration_clear_delivery_logs,
            chat_integration_get_rate_limits,
            // Webhooks
            list_webhooks,
            get_webhook,
            create_webhook,
            update_webhook,
            delete_webhook,
            trigger_webhook,
            test_webhook,
            list_webhook_delivery_logs,
            // API Health
            get_api_health_dashboard,
            get_service_health_metrics,
            cleanup_health_records,
            // WebSocket Streams
            subscribe_price_stream,
            unsubscribe_price_stream,
            subscribe_wallet_stream,
            unsubscribe_wallet_stream,
            get_stream_status,
            reconnect_stream,
            // Chart Streams
            subscribe_chart_prices,
            unsubscribe_chart_prices,
            get_chart_subscriptions,
            // Jupiter v6 & execution safeguards
            jupiter_quote,
            jupiter_swap,
            get_network_congestion,
            get_priority_fee_estimates,
            submit_with_mev_protection,
            validate_trade_thresholds,
            // Trading & Orders
            trading_init,
            create_order,
            cancel_order,
            get_active_orders,
            get_order_history,
            get_order,
            acknowledge_order,
            update_order_prices,
            
            // Auto Trading Engine
            auto_trading_create_strategy,
            auto_trading_update_strategy,
            auto_trading_delete_strategy,
            auto_trading_start_strategy,
            auto_trading_stop_strategy,
            auto_trading_pause_strategy,
            auto_trading_activate_kill_switch,
            auto_trading_deactivate_kill_switch,
            auto_trading_get_strategies,
            auto_trading_get_strategy,
            auto_trading_get_executions,
            auto_trading_apply_parameters,
            
            // Backtesting & Optimization
            backtest_run,
            optimizer_start,
            optimizer_cancel,
            optimizer_get_runs,
            optimizer_get_run,
            
            // Paper Trading Simulation
            paper_trading_init,
            get_paper_account,
            reset_paper_account,
            execute_paper_trade,
            get_paper_positions,
            get_paper_trade_history,
            get_paper_performance,
            update_paper_position_prices,
            
            // DCA Bots
            dca_init,
            dca_create,
            dca_list,
            dca_get,
            dca_pause,
            dca_resume,
            dca_delete,
            dca_history,
            dca_performance,
            // Copy Trading
            copy_trading_init,
            copy_trading_create,
            copy_trading_list,
            copy_trading_get,
            copy_trading_pause,
            copy_trading_resume,
            copy_trading_delete,
            copy_trading_history,
            copy_trading_performance,
            copy_trading_process_activity,
            copy_trading_followed_wallets,
            
            // Wallet Monitor
            wallet_monitor_init,
            wallet_monitor_add_wallet,
            wallet_monitor_update_wallet,
            wallet_monitor_remove_wallet,
            wallet_monitor_list_wallets,
            wallet_monitor_get_activities,
            wallet_monitor_get_statistics,
            
            // Smart Money & Whale Alerts
            classify_smart_money_wallet,
            get_smart_money_wallets,
            get_smart_money_consensus,
            get_sentiment_comparison,
            get_alert_configs,
            update_alert_config,
            get_recent_whale_alerts,
            scan_wallets_for_smart_money,
            
            // Activity Logging
            security::activity_log::get_activity_logs,
            security::activity_log::export_activity_logs,
            security::activity_log::get_activity_stats,
            security::activity_log::check_suspicious_activity,
            security::activity_log::cleanup_activity_logs,
            security::activity_log::get_activity_retention,
            security::activity_log::set_activity_retention,

            // Smart Contract Security
            security::audit::scan_contract,
            security::audit::get_cached_audit,
            security::audit::clear_audit_cache,
            security::audit::check_risk_threshold,

            // Performance & Diagnostics
            get_performance_metrics,
            run_performance_test,
            reset_performance_stats,

            // Cache Management
            cache_commands::get_cache_statistics,
            cache_commands::clear_cache,
            cache_commands::warm_cache,
            cache_commands::get_ttl_config,
            cache_commands::update_ttl_config,
            cache_commands::reset_ttl_config,
            cache_commands::test_cache_performance,

            // Market Surveillance & Anomaly Detection
            add_price_data,
            add_transaction_data,
            get_anomalies,
            get_active_anomalies,
            dismiss_anomaly,
            update_anomaly_detection_config,
            get_anomaly_detection_config,
            get_anomaly_statistics,
            generate_mock_anomaly_data,

            // Event Sourcing & Audit Trail
            data::event_store::get_events_command,
            data::event_store::replay_events_command,
            data::event_store::get_state_at_time_command,
            data::event_store::export_audit_trail_command,
            data::event_store::create_snapshot_command,
            data::event_store::get_event_stats,

            // Data Compression
            data::compression_commands::get_compression_stats,
            data::compression_commands::compress_old_data,
            data::compression_commands::update_compression_config,
            data::compression_commands::get_compression_config,
            data::compression_commands::decompress_data,
            data::compression_commands::get_database_size,

            // Email Notifications
            email_save_config,
            email_get_config,
            email_delete_config,
            email_test_connection,
            email_send,
            email_get_stats,
            email_get_history,

            // Twitter Integration
            twitter_save_config,
            twitter_get_config,
            twitter_delete_config,
            twitter_test_connection,
            twitter_add_keyword,
            twitter_list_keywords,
            twitter_remove_keyword,
            twitter_add_influencer,
            twitter_list_influencers,
            twitter_remove_influencer,
            twitter_fetch_sentiment,
            twitter_get_sentiment_history,
            twitter_get_stats,
            twitter_get_tweet_history,

            // Token Flow Intelligence
            token_flow::commands::analyze_token_flows,
            token_flow::commands::export_flow_analysis,
            token_flow::commands::list_cluster_subscriptions,
            token_flow::commands::upsert_cluster_subscription,
            token_flow::commands::remove_cluster_subscription,
            // Holder Analysis & Metadata
            market::holders::get_holder_distribution,
            market::holders::get_holder_trends,
            market::holders::get_large_transfers,
            market::holders::get_token_metadata,
            market::holders::get_verification_status,
            market::holders::export_holder_data,
            market::holders::export_metadata_snapshot,

            // Prediction Markets
            market::get_prediction_markets,
            market::search_prediction_markets,
            market::create_custom_prediction,
            market::get_custom_predictions,
            market::update_custom_prediction,
            market::get_portfolio_comparison,
            market::get_consensus_data,
            market::record_prediction_performance,

            // Indicator & drawing commands
            indicator_save_state,

            indicator_list_presets,
            indicator_save_preset,
            indicator_delete_preset,
            indicator_update_preset,
            indicator_list_alerts,
            indicator_create_alert,
            indicator_delete_alert,
            indicator_update_alert,
            drawing_list,
            drawing_save,
            drawing_sync,
            drawing_list_templates,
            drawing_save_templates,

            // Chain management
            chain_get_active,
            chain_set_active,
            chain_list_chains,
            chain_list_enabled,
            chain_update_config,
            chain_get_balance,
            chain_get_fee_estimate,
            chain_get_status,
            chain_get_cross_chain_portfolio,

            // Bridge integrations
            bridge_get_quote,
            bridge_create_transaction,
            bridge_get_transaction,
            bridge_list_transactions,
            bridge_list_transactions_by_status,
            bridge_update_transaction_status,
            bridge_update_transaction_hash,
            bridge_poll_status,

            // Stock commands
            stocks::get_trending_stocks,
            stocks::get_top_movers,
            stocks::get_new_ipos,
            stocks::get_earnings_calendar,
            stocks::get_stock_news,
            stocks::get_institutional_holdings,
            stocks::get_insider_activity,
            stocks::create_stock_alert,
            stocks::get_stock_alerts,

            // Updater commands
            get_update_settings,
            save_update_settings,
            dismiss_update,
            get_rollback_info,
            rollback_update,
            // Windowing & Multi-monitor commands
            get_monitors,
            create_floating_window,
            close_floating_window,
            set_window_position,
            set_window_size,
            set_window_always_on_top,
            get_window_position,
            get_window_size,
            snap_window_to_edge,
            maximize_window,
            minimize_window,

            // Backup & Settings Management
            backup::service::create_backup,
            backup::service::restore_backup,
            backup::service::list_backups,
            backup::service::delete_backup,
            backup::service::verify_backup_integrity,
            backup::service::export_settings,
            backup::service::import_settings,
            backup::service::reset_settings,
            backup::service::get_settings_template,
            backup::service::get_backup_schedule,
            backup::service::update_backup_schedule,
            backup::service::get_backup_status,
            backup::service::trigger_manual_backup,

            // System Tray
            get_tray_settings,
            update_tray_settings,
            update_tray_stats,
            update_tray_badge,
            minimize_to_tray,
            restore_from_tray,

            // Auto-start
            get_auto_start_settings,
            update_auto_start_settings,
            check_auto_start_enabled,
            enable_auto_start,
            disable_auto_start,

            // Voice Interaction
            voice_request_permissions,
            voice_revoke_permissions,
            voice_start_microphone,
            voice_stop_microphone,
            voice_get_audio_status,
            voice_start_wake_word,
            voice_stop_wake_word,
            voice_get_wake_word_config,
            voice_update_wake_word_config,
            voice_process_audio_for_wake_word,
            voice_start_recognition,
            voice_stop_recognition,
            voice_get_stt_config,
            voice_update_stt_config,
            voice_get_supported_languages,
            voice_set_stt_language,
            voice_simulate_transcription,
            voice_speak,
            voice_stop_speaking,
            voice_pause_speaking,
            voice_resume_speaking,
            voice_get_tts_status,
            voice_get_tts_config,
            voice_update_tts_config,
            voice_get_available_voices,
            voice_set_voice,
            voice_set_rate,
            voice_set_pitch,
            voice_set_volume,

            // AI Chat
            ai_chat_message,
            ai_chat_message_stream,
            ai_submit_feedback,
            ai_execute_quick_action,
            ai_optimize_portfolio,
            ai_apply_optimization,
            ai_get_pattern_warnings,
            ai_dismiss_pattern_warning,

            // Voice Trading
            execute_voice_trade,
            get_portfolio_data,
            get_current_price,
            create_price_alert,
            list_alerts,
            get_market_summary,
            synthesize_speech,
            validate_voice_mfa,
            check_voice_permission,
            get_voice_capabilities,
        ])
        .run(tauri::generate_context!())
        .expect("error while running tauri application");
}<|MERGE_RESOLUTION|>--- conflicted
+++ resolved
@@ -29,11 +29,8 @@
 mod trading;
 mod tray;
 mod updater;
-<<<<<<< HEAD
 mod voice;
-=======
 pub mod voice;
->>>>>>> 6b39f8e5
 mod wallet;
 mod websocket;
 mod webhooks;
