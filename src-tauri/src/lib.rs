mod ai;
mod api;
mod api_config;
mod auth;
mod bots;
<<<<<<< HEAD
mod cache_commands;
=======
mod chart_stream;
>>>>>>> c8d47fe5
mod core;
mod market;
mod portfolio;
mod security;
mod sentiment;
mod stream_commands;
mod trading;
mod wallet;
mod websocket;

pub use ai::*;
pub use api::*;
pub use api_config::*;
pub use auth::*;
pub use bots::*;
pub use chart_stream::*;
pub use core::*;
pub use market::*;
pub use portfolio::*;
pub use sentiment::*;
pub use trading::*;
pub use wallet::hardware_wallet::*;
pub use wallet::multi_wallet::*;
pub use wallet::phantom::*;

pub use wallet::multisig::*;

use wallet::hardware_wallet::HardwareWalletState;
use wallet::phantom::{hydrate_wallet_state, WalletState};
use wallet::multi_wallet::MultiWalletManager;
use wallet::multisig::{MultisigDatabase, SharedMultisigDatabase};
use security::keystore::Keystore;
use security::activity_log::ActivityLogger;
use auth::session_manager::SessionManager;
use auth::two_factor::TwoFactorManager;
use security::keystore::Keystore;
use std::error::Error;
use std::path::PathBuf;
use std::sync::Arc;
use tokio::sync::RwLock;
use stream_commands::*;
use tokio::sync::RwLock;
use wallet::hardware_wallet::HardwareWalletState;
use wallet::multi_wallet::MultiWalletManager;
use wallet::phantom::{hydrate_wallet_state, WalletState};
use core::cache_manager::{CacheType, SharedCacheManager};

async fn warm_cache_on_startup(
    _app_handle: tauri::AppHandle,
    cache_manager: SharedCacheManager,
) -> Result<(), String> {
    use serde_json::json;

    // Define top tokens to warm
    let top_tokens = vec![
        "So11111111111111111111111111111111111111112", // SOL
        "EPjFWdd5AufqSSqeM2qN1xzybapC8G4wEGGkZwyTDt1v", // USDC
        "Es9vMFrzaCERmJfrF4H2FYD4KCoNkY11McCe8BenwNYB", // USDT
        "DezXAZ8z7PnrnRJjz3wXBoRgixCa6xjnB7YaB1pPB263", // BONK
        "JUPyiwrYJFskUPiHa7hkeR8VUtAeFoSYbKedZNsDvCN", // JUP
        "7vfCXTUXx5WJV5JADk17DUJ4ksgau7utNKj4b963voxs", // ETH
        "mSoLzYCxHdYgdzU16g5QSh3i5K3z3KZK7ytfqcJm7So", // mSOL
        "7dHbWXmci3dT8UFYWYZweBLXgycu7Y3iL6trKn1Y7ARj", // stSOL
        "orcaEKTdK7LKz57vaAYr9QeNsVEPfiu6QeMU1kektZE", // ORCA
        "4k3Dyjzvzp8eMZWUXbBCjEvwSkkk59S5iCNLY3QrkX6R", // RAY
    ];

    let manager = cache_manager.read().await;
    
    // Warm cache with top tokens
    let keys: Vec<String> = top_tokens
        .iter()
        .map(|addr| format!("token_price_{}", addr))
        .collect();

    let _ = manager.warm_cache(keys, |key| async move {
        // Mock data - in real implementation would fetch from API
        let data = json!({
            "price": 100.0,
            "change24h": 5.0,
            "volume": 1000000.0,
        });
        Ok((data, CacheType::TokenPrice))
    }).await;

    Ok(())
}

#[cfg_attr(mobile, tauri::mobile_entry_point)]
pub fn run() {
    tauri::Builder::default()
        .manage(WalletState::new())
        .manage(HardwareWalletState::new())
        .setup(|app| {
            if let Err(e) = hydrate_wallet_state(&app.handle()) {
                eprintln!("Failed to hydrate wallet state: {e}");
            }

            let keystore = Keystore::initialize(&app.handle()).map_err(|e| {
                eprintln!("Failed to initialize keystore: {e}");
                Box::new(e) as Box<dyn Error>
            })?;

            let session_manager = SessionManager::new();
            if let Err(e) = session_manager.hydrate(&keystore) {
                eprintln!("Failed to hydrate session manager: {e}");
            }

            let two_factor_manager = TwoFactorManager::new();
            if let Err(e) = two_factor_manager.hydrate(&keystore) {
                eprintln!("Failed to hydrate 2FA manager: {e}");
            }

            let ws_manager = WebSocketManager::new(app.handle());

            let multi_wallet_manager = MultiWalletManager::initialize(&keystore).map_err(|e| {
               eprintln!("Failed to initialize multi-wallet manager: {e}");
               Box::new(e) as Box<dyn Error>
            })?;

            let activity_logger = tauri::async_runtime::block_on(async {
                ActivityLogger::new(&app.handle()).await
            }).map_err(|e| {
                eprintln!("Failed to initialize activity logger: {e}");
                Box::new(e) as Box<dyn Error>
            })?;

            let cleanup_logger = activity_logger.clone();

            // Initialize API config manager
            let api_config_manager = api_config::ApiConfigManager::new();
            if let Err(e) = api_config_manager.initialize(&keystore) {
                eprintln!("Failed to initialize API config manager: {e}");
            }

            app.manage(keystore);
            app.manage(multi_wallet_manager);
            app.manage(session_manager);
            app.manage(two_factor_manager);
            app.manage(ws_manager);
            app.manage(activity_logger);
            app.manage(api_config_manager);

            tauri::async_runtime::spawn(async move {
                use tokio::time::{sleep, Duration};

                if let Err(err) = cleanup_logger.cleanup_old_logs(None).await {
                    eprintln!("Failed to run initial activity log cleanup: {err}");
                }

                loop {
                    sleep(Duration::from_secs(24 * 60 * 60)).await;
                    if let Err(err) = cleanup_logger.cleanup_old_logs(None).await {
                        eprintln!("Failed to run scheduled activity log cleanup: {err}");
                    }
                }
            });

            trading::register_trading_state(app);
            trading::register_paper_trading_state(app);

            // Initialize multisig database
            let mut multisig_db_path = app
                .path_resolver()
                .app_data_dir()
                .ok_or_else(|| "Unable to resolve app data directory".to_string())?;

            std::fs::create_dir_all(&multisig_db_path)
                .map_err(|e| format!("Failed to create app data directory: {e}"))?;

            multisig_db_path.push("multisig.db");

            let multisig_db = tauri::async_runtime::block_on(MultisigDatabase::new(multisig_db_path))
                .map_err(|e| {
                    eprintln!("Failed to initialize multisig database: {e}");
                    Box::new(e) as Box<dyn Error>
                })?;

            let multisig_state: SharedMultisigDatabase = Arc::new(RwLock::new(multisig_db));
            app.manage(multisig_state.clone());

             let automation_handle = app.handle();
             tauri::async_runtime::spawn(async move {
                 if let Err(err) = bots::init_dca(&automation_handle).await {
                     eprintln!("Failed to initialize DCA bots: {err}");
                 }
                 if let Err(err) = trading::init_copy_trading(&automation_handle).await {
                     eprintln!("Failed to initialize copy trading: {err}");
                 }
             });

             let portfolio_data = portfolio::PortfolioDataState::new();
             let rebalancer_state = portfolio::RebalancerState::default();
             let tax_lots_state = portfolio::TaxLotsState::default();

             app.manage(std::sync::Mutex::new(portfolio_data));
             app.manage(std::sync::Mutex::new(rebalancer_state));
             app.manage(std::sync::Mutex::new(tax_lots_state));

             // Initialize new coins scanner
             let new_coins_scanner = tauri::async_runtime::block_on(async {
                 market::NewCoinsScanner::new(&app.handle()).await
             }).map_err(|e| {
                 eprintln!("Failed to initialize new coins scanner: {e}");
                 Box::new(e) as Box<dyn Error>
             })?;

             let scanner_state: market::SharedNewCoinsScanner = Arc::new(RwLock::new(new_coins_scanner));
             app.manage(scanner_state.clone());

             // Start background scanning task
             let scanner_for_loop = scanner_state.clone();
             market::start_new_coins_scanner(scanner_for_loop);

             let top_coins_cache: market::SharedTopCoinsCache = Arc::new(RwLock::new(market::TopCoinsCache::new()));
             app.manage(top_coins_cache.clone());

             // Initialize cache manager
             let cache_manager = core::cache_manager::CacheManager::new(100, 1000);
             let shared_cache_manager = Arc::new(RwLock::new(cache_manager));
             app.manage(shared_cache_manager.clone());

             // Start background cache warming
             let app_handle = app.handle();
             let cache_manager_handle = shared_cache_manager.clone();
             tauri::async_runtime::spawn(async move {
                 if let Err(err) = warm_cache_on_startup(app_handle, cache_manager_handle).await {
                     eprintln!("Failed to warm cache on startup: {err}");
                 }
             });

             Ok(())
             })

             // Wallet
             phantom_connect,
             phantom_disconnect,

            phantom_sign_message,
            phantom_sign_transaction,
            phantom_balance,
            list_hardware_wallets,
            connect_hardware_wallet,
            disconnect_hardware_wallet,
            get_hardware_wallet_address,
            sign_with_hardware_wallet,
            get_firmware_version,
            // Multi-Wallet
            multi_wallet_add,
            multi_wallet_update,
            multi_wallet_remove,
            multi_wallet_set_active,
            multi_wallet_get_active,
            multi_wallet_list,
            multi_wallet_update_balance,
            multi_wallet_update_performance,
            multi_wallet_create_group,
            multi_wallet_update_group,
            multi_wallet_delete_group,
            multi_wallet_list_groups,
            multi_wallet_get_aggregated,
            
            // Multisig
            create_multisig_wallet,
            list_multisig_wallets,
            get_multisig_wallet,
            create_proposal,
            list_proposals,
            sign_proposal,
            execute_proposal,
            cancel_proposal,
            
            // Auth
            biometric_get_status,
            biometric_enroll,
            biometric_verify,
            biometric_disable,
            biometric_verify_fallback,
            connect_phantom,
            // Session Management
            session_create,
            session_renew,
            session_end,
            session_status,
            session_verify,
            session_update_activity,
            session_configure_timeout,
            // 2FA
            two_factor_enroll,
            two_factor_verify,
            two_factor_disable,
            two_factor_status,
            two_factor_regenerate_backup_codes,
            // API Config
            save_api_key,
            remove_api_key,
            set_use_default_key,
            test_api_connection,
            get_api_status,
            // AI & Sentiment
            assess_risk,
            analyze_text_sentiment,
            // Market Data
            get_coin_price,
            get_price_history,
            search_tokens,
            get_trending_coins,
            get_coin_sentiment,
            refresh_trending,
            
            // New Coins Scanner
            get_new_coins,
            get_coin_safety_report,
            scan_for_new_coins,
            
            // Top Coins
            get_top_coins,
            refresh_top_coins,
            
            // Portfolio & Analytics
            get_portfolio_metrics,
            get_positions,
            list_rebalance_profiles,
            save_rebalance_profile,
            delete_rebalance_profile,
            preview_rebalance,
            execute_rebalance,
            get_rebalance_history,
            check_rebalance_triggers,
            get_tax_lots,
            get_open_tax_lots,
            set_tax_lot_strategy,
            get_tax_lot_strategy,
            dispose_tax_lot,
            generate_tax_report,
            export_tax_report,
            get_tax_loss_harvesting_suggestions,
            // WebSocket Streams
            subscribe_price_stream,
            unsubscribe_price_stream,
            subscribe_wallet_stream,
            unsubscribe_wallet_stream,
            get_stream_status,
            reconnect_stream,
            // Chart Streams
            subscribe_chart_prices,
            unsubscribe_chart_prices,
            get_chart_subscriptions,
            // Jupiter v6 & execution safeguards
            jupiter_quote,
            jupiter_swap,
            get_network_congestion,
            get_priority_fee_estimates,
            submit_with_mev_protection,
            validate_trade_thresholds,
            // Trading & Orders
            trading_init,
            create_order,
            cancel_order,
            get_active_orders,
            get_order_history,
            get_order,
            acknowledge_order,
            update_order_prices,
            
            // Paper Trading Simulation
            paper_trading_init,
            get_paper_account,
            reset_paper_account,
            execute_paper_trade,
            get_paper_positions,
            get_paper_trade_history,
            get_paper_performance,
            update_paper_position_prices,
            
            // DCA Bots
            dca_init,
            dca_create,
            dca_list,
            dca_get,
            dca_pause,
            dca_resume,
            dca_delete,
            dca_history,
            dca_performance,
            // Copy Trading
            copy_trading_init,
            copy_trading_create,
            copy_trading_list,
            copy_trading_get,
            copy_trading_pause,
            copy_trading_resume,
            copy_trading_delete,
            copy_trading_history,
            copy_trading_performance,
            copy_trading_process_activity,
            copy_trading_followed_wallets,
            
            // Activity Logging
            security::activity_log::get_activity_logs,
            security::activity_log::export_activity_logs,
            security::activity_log::get_activity_stats,
            security::activity_log::check_suspicious_activity,
            security::activity_log::cleanup_activity_logs,
            security::activity_log::get_activity_retention,
            security::activity_log::set_activity_retention,

            // Performance & Diagnostics
            get_performance_metrics,
            run_performance_test,
            reset_performance_stats,

            // Cache Management
            cache_commands::get_cache_statistics,
            cache_commands::clear_cache,
            cache_commands::warm_cache,
        ])
        .run(tauri::generate_context!())
        .expect("error while running tauri application");
}<|MERGE_RESOLUTION|>--- conflicted
+++ resolved
@@ -3,11 +3,8 @@
 mod api_config;
 mod auth;
 mod bots;
-<<<<<<< HEAD
 mod cache_commands;
-=======
 mod chart_stream;
->>>>>>> c8d47fe5
 mod core;
 mod market;
 mod portfolio;
