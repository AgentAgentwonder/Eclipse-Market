mod ai;
mod alerts;
mod anomalies;
mod api;
mod api_analytics;
mod api_config;
mod auth;
mod bots;
mod cache_commands;
mod chart_stream;
mod core;
mod drawings;
mod indicators;
mod insiders;
mod data;
mod market;
mod notifications;
mod portfolio;
mod security;
mod sentiment;
mod stocks;
mod stream_commands;
mod token_flow;
mod trading;
mod wallet;
mod websocket;
mod webhooks;

pub use ai::*;
pub use alerts::*;
pub use anomalies::*;
pub use api::*;
pub use api_analytics::*;
pub use api_config::*;
pub use auth::*;
pub use bots::*;
pub use chart_stream::*;
pub use core::*;
pub use drawings::*;
pub use indicators::*;
pub use insiders::*;
pub use data::*;
pub use market::*;
pub use notifications::*;
pub use portfolio::*;
pub use sentiment::*;
pub use stocks::*;
pub use token_flow::*;
pub use trading::*;
pub use wallet::hardware_wallet::*;
pub use wallet::ledger::*;
pub use wallet::multi_wallet::*;
pub use wallet::phantom::*;
pub use webhooks::*;

pub use wallet::multisig::*;
pub use wallet::performance::*;

use alerts::{AlertManager, SharedAlertManager};
use api::{ApiHealthMonitor, SharedApiHealthMonitor};
use drawings::{DrawingManager, SharedDrawingManager};
use indicators::{IndicatorManager, SharedIndicatorManager};
use notifications::router::{NotificationRouter, SharedNotificationRouter};
use portfolio::{SharedWatchlistManager, WatchlistManager};
use webhooks::{WebhookManager, SharedWebhookManager};
use wallet::hardware_wallet::HardwareWalletState;
use wallet::ledger::LedgerState;
use wallet::phantom::{hydrate_wallet_state, WalletState};
use wallet::multi_wallet::MultiWalletManager;
use wallet::multisig::{MultisigDatabase, SharedMultisigDatabase};
use wallet::performance::{PerformanceDatabase, SharedPerformanceDatabase};
use security::keystore::Keystore;
use security::activity_log::ActivityLogger;
use data::event_store::{EventStore, SharedEventStore};
use auth::session_manager::SessionManager;
use auth::two_factor::TwoFactorManager;
use std::error::Error;
use std::path::PathBuf;
use std::sync::Arc;
use tokio::sync::RwLock;
use stream_commands::*;
use tokio::sync::RwLock;
use wallet::hardware_wallet::HardwareWalletState;
use wallet::multi_wallet::MultiWalletManager;
use wallet::phantom::{hydrate_wallet_state, WalletState};
use core::cache_manager::{CacheType, SharedCacheManager};
use market::{HolderAnalyzer, SharedHolderAnalyzer};

async fn warm_cache_on_startup(
    _app_handle: tauri::AppHandle,
    cache_manager: SharedCacheManager,
) -> Result<(), String> {
    use serde_json::json;

    // Define top tokens to warm
    let top_tokens = vec![
        "So11111111111111111111111111111111111111112", // SOL
        "EPjFWdd5AufqSSqeM2qN1xzybapC8G4wEGGkZwyTDt1v", // USDC
        "Es9vMFrzaCERmJfrF4H2FYD4KCoNkY11McCe8BenwNYB", // USDT
        "DezXAZ8z7PnrnRJjz3wXBoRgixCa6xjnB7YaB1pPB263", // BONK
        "JUPyiwrYJFskUPiHa7hkeR8VUtAeFoSYbKedZNsDvCN", // JUP
        "7vfCXTUXx5WJV5JADk17DUJ4ksgau7utNKj4b963voxs", // ETH
        "mSoLzYCxHdYgdzU16g5QSh3i5K3z3KZK7ytfqcJm7So", // mSOL
        "7dHbWXmci3dT8UFYWYZweBLXgycu7Y3iL6trKn1Y7ARj", // stSOL
        "orcaEKTdK7LKz57vaAYr9QeNsVEPfiu6QeMU1kektZE", // ORCA
        "4k3Dyjzvzp8eMZWUXbBCjEvwSkkk59S5iCNLY3QrkX6R", // RAY
    ];

    let manager = cache_manager.read().await;

    // Preload frequently accessed entries from disk cache first
    let warmed_from_disk = manager.populate_from_disk(64).await;
    tracing::info!(preloaded_entries = warmed_from_disk, "cache warmup from disk");

    // Warm cache with top tokens
    let keys: Vec<String> = top_tokens
        .iter()
        .map(|addr| format!("token_price_{}", addr))
        .collect();

    let _ = manager.warm_cache(keys, |key| async move {
        // Mock data - in real implementation would fetch from API
        let data = json!({
            "price": 100.0,
            "change24h": 5.0,
            "volume": 1000000.0,
        });
        Ok((data, CacheType::TokenPrice))
    }).await;

    Ok(())
}

#[cfg_attr(mobile, tauri::mobile_entry_point)]
pub fn run() {
    tauri::Builder::default()
        .manage(WalletState::new())
        .manage(HardwareWalletState::new())
        .manage(LedgerState::new())
        .setup(|app| {
            if let Err(e) = hydrate_wallet_state(&app.handle()) {
                eprintln!("Failed to hydrate wallet state: {e}");
            }

            let keystore = Keystore::initialize(&app.handle()).map_err(|e| {
                eprintln!("Failed to initialize keystore: {e}");
                Box::new(e) as Box<dyn Error>
            })?;

            let session_manager = SessionManager::new();
            if let Err(e) = session_manager.hydrate(&keystore) {
                eprintln!("Failed to hydrate session manager: {e}");
            }

            let two_factor_manager = TwoFactorManager::new();
            if let Err(e) = two_factor_manager.hydrate(&keystore) {
                eprintln!("Failed to hydrate 2FA manager: {e}");
            }

            let ws_manager = WebSocketManager::new(app.handle());

            let multi_wallet_manager = MultiWalletManager::initialize(&keystore).map_err(|e| {
               eprintln!("Failed to initialize multi-wallet manager: {e}");
               Box::new(e) as Box<dyn Error>
            })?;

            let activity_logger = tauri::async_runtime::block_on(async {
                ActivityLogger::new(&app.handle()).await
            }).map_err(|e| {
                eprintln!("Failed to initialize activity logger: {e}");
                Box::new(e) as Box<dyn Error>
            })?;

            let cleanup_logger = activity_logger.clone();

            // Initialize API config manager
            let api_config_manager = api_config::ApiConfigManager::new();
            if let Err(e) = api_config_manager.initialize(&keystore) {
                eprintln!("Failed to initialize API config manager: {e}");
            }

            // Initialize API health monitor
            let api_health_monitor = tauri::async_runtime::block_on(async {
                ApiHealthMonitor::new(&app.handle()).await
            }).map_err(|e| {
                eprintln!("Failed to initialize API health monitor: {e}");
                Box::new(e) as Box<dyn Error>
            })?;

            let api_health_state: SharedApiHealthMonitor = Arc::new(RwLock::new(api_health_monitor));

            app.manage(keystore);
            app.manage(multi_wallet_manager);
            app.manage(session_manager);
            app.manage(two_factor_manager);
            app.manage(ws_manager);
            app.manage(activity_logger);
            app.manage(api_config_manager);
            app.manage(api_health_state.clone());

            let usage_tracker = api_analytics::initialize_usage_tracker(&app.handle()).map_err(|e| {
                eprintln!("Failed to initialize API usage tracker: {e}");
                Box::new(std::io::Error::new(std::io::ErrorKind::Other, e)) as Box<dyn Error>
            })?;
            app.manage(usage_tracker);

            tauri::async_runtime::spawn(async move {
                use tokio::time::{sleep, Duration};

                if let Err(err) = cleanup_logger.cleanup_old_logs(None).await {
                    eprintln!("Failed to run initial activity log cleanup: {err}");
                }

                loop {
                    sleep(Duration::from_secs(24 * 60 * 60)).await;
                    if let Err(err) = cleanup_logger.cleanup_old_logs(None).await {
                        eprintln!("Failed to run scheduled activity log cleanup: {err}");
                    }
                }
            });

            trading::register_trading_state(app);
            trading::register_paper_trading_state(app);
            trading::register_auto_trading_state(app);
            trading::register_optimizer_state(app);

            // Initialize wallet monitor
            let monitor_handle = app.handle();
            tauri::async_runtime::spawn(async move {
               if let Err(err) = insiders::init_wallet_monitor(&monitor_handle).await {
                   eprintln!("Failed to initialize wallet monitor: {err}");
               }
            });

            // Initialize multisig database
            let mut multisig_db_path = app
                .path_resolver()
                .app_data_dir()
                .ok_or_else(|| "Unable to resolve app data directory".to_string())?;

            std::fs::create_dir_all(&multisig_db_path)
                .map_err(|e| format!("Failed to create app data directory: {e}"))?;

            multisig_db_path.push("multisig.db");

            let multisig_db = tauri::async_runtime::block_on(MultisigDatabase::new(multisig_db_path))
                .map_err(|e| {
                    eprintln!("Failed to initialize multisig database: {e}");
                    Box::new(e) as Box<dyn Error>
                })?;

            let multisig_state: SharedMultisigDatabase = Arc::new(RwLock::new(multisig_db));
            app.manage(multisig_state.clone());

            // Initialize performance database
            let mut performance_db_path = app
                .path_resolver()
                .app_data_dir()
                .ok_or_else(|| "Unable to resolve app data directory".to_string())?;

            std::fs::create_dir_all(&performance_db_path)
                .map_err(|e| format!("Failed to create app data directory: {e}"))?;

            performance_db_path.push("performance.db");

            let performance_db = tauri::async_runtime::block_on(PerformanceDatabase::new(performance_db_path))
                .map_err(|e| {
                    eprintln!("Failed to initialize performance database: {e}");
                    Box::new(e) as Box<dyn Error>
                })?;

            let performance_state: SharedPerformanceDatabase = Arc::new(RwLock::new(performance_db));
            app.manage(performance_state.clone());

             let automation_handle = app.handle();
             tauri::async_runtime::spawn(async move {
                 if let Err(err) = bots::init_dca(&automation_handle).await {
                     eprintln!("Failed to initialize DCA bots: {err}");
                 }
                 if let Err(err) = trading::init_copy_trading(&automation_handle).await {
                     eprintln!("Failed to initialize copy trading: {err}");
                 }
             });

             let portfolio_data = portfolio::PortfolioDataState::new();
             let rebalancer_state = portfolio::RebalancerState::default();
             let tax_lots_state = portfolio::TaxLotsState::default();

             app.manage(std::sync::Mutex::new(portfolio_data));
             app.manage(std::sync::Mutex::new(rebalancer_state));
             app.manage(std::sync::Mutex::new(tax_lots_state));

             // Initialize new coins scanner
             let new_coins_scanner = tauri::async_runtime::block_on(async {
                 market::NewCoinsScanner::new(&app.handle()).await
             }).map_err(|e| {
                 eprintln!("Failed to initialize new coins scanner: {e}");
                 Box::new(e) as Box<dyn Error>
             })?;

             let scanner_state: market::SharedNewCoinsScanner = Arc::new(RwLock::new(new_coins_scanner));
             app.manage(scanner_state.clone());

             // Start background scanning task
             let scanner_for_loop = scanner_state.clone();
             market::start_new_coins_scanner(scanner_for_loop);

             let top_coins_cache: market::SharedTopCoinsCache = Arc::new(RwLock::new(market::TopCoinsCache::new()));
             app.manage(top_coins_cache.clone());

             // Initialize watchlist manager
             let watchlist_manager = tauri::async_runtime::block_on(async {
                 WatchlistManager::new(&app.handle()).await
             }).map_err(|e| {
                 eprintln!("Failed to initialize watchlist manager: {e}");
                 Box::new(e) as Box<dyn Error>
             })?;

             let watchlist_state: SharedWatchlistManager = Arc::new(RwLock::new(watchlist_manager));
             app.manage(watchlist_state.clone());

             let token_flow_state = token_flow::commands::create_token_flow_state();
             app.manage(token_flow_state.clone());

             // Initialize alert manager
             let alert_manager = tauri::async_runtime::block_on(async {
                 AlertManager::new(&app.handle()).await
             }).map_err(|e| {
                 eprintln!("Failed to initialize alert manager: {e}");
                 Box::new(e) as Box<dyn Error>
             })?;

             let alert_state: SharedAlertManager = Arc::new(RwLock::new(alert_manager));
             app.manage(alert_state.clone());

             // Start alert cooldown reset task
             let alert_reset_state = alert_state.clone();
             tauri::async_runtime::spawn(async move {
                 use tokio::time::{sleep, Duration};
                 loop {
                     sleep(Duration::from_secs(60)).await; // Check every minute
                     let mgr = alert_reset_state.read().await;
                     if let Err(err) = mgr.reset_cooldowns().await {
                         eprintln!("Failed to reset alert cooldowns: {err}");
                     }
                 }
             });

             // Initialize notification router
             let notification_router = tauri::async_runtime::block_on(async {
                 NotificationRouter::new(&app.handle()).await
             }).map_err(|e| {
                 eprintln!("Failed to initialize notification router: {e}");
                 Box::new(e) as Box<dyn Error>
             })?;

             let notification_state: SharedNotificationRouter = Arc::new(RwLock::new(notification_router));
             app.manage(notification_state.clone());

             // Initialize indicator manager
             let app_data_dir = app
                 .path_resolver()
                 .app_data_dir()
                 .ok_or_else(|| "Unable to resolve app data directory".to_string())?;
             
             let indicator_manager = IndicatorManager::new(app_data_dir.clone());
             let indicator_state: SharedIndicatorManager = Arc::new(RwLock::new(indicator_manager));
             app.manage(indicator_state.clone());

             // Initialize drawing manager
             let drawing_manager = DrawingManager::new(app_data_dir.clone());
             let drawing_state: SharedDrawingManager = Arc::new(RwLock::new(drawing_manager));
             app.manage(drawing_state.clone());

             // Initialize webhook manager
             let webhook_manager = tauri::async_runtime::block_on(async {
                 WebhookManager::new(&app.handle()).await
             }).map_err(|e| {
                 eprintln!("Failed to initialize webhook manager: {e}");
                 Box::new(e) as Box<dyn Error>
             })?;

             let webhook_state: SharedWebhookManager = Arc::new(RwLock::new(webhook_manager));
             app.manage(webhook_state.clone());

             // Initialize cache manager
             let cache_manager = core::cache_manager::CacheManager::new(100, 1000);
             let shared_cache_manager = Arc::new(RwLock::new(cache_manager));
             app.manage(shared_cache_manager.clone());

             // Start background cache warming
             let app_handle = app.handle();
             let cache_manager_handle = shared_cache_manager.clone();
             tauri::async_runtime::spawn(async move {
                 if let Err(err) = warm_cache_on_startup(app_handle, cache_manager_handle).await {
                     eprintln!("Failed to warm cache on startup: {err}");
                 }
             });

             // Initialize sentiment manager
             let sentiment_manager = sentiment::SentimentManager::new();
             let sentiment_state: sentiment::SharedSentimentManager = Arc::new(RwLock::new(sentiment_manager));
             app.manage(sentiment_state.clone());

             // Initialize anomaly detector
             let anomaly_detector = anomalies::AnomalyDetector::new();
             let anomaly_state: anomalies::SharedAnomalyDetector = Arc::new(RwLock::new(anomaly_detector));
             app.manage(anomaly_state.clone());

             // Initialize event store
             let mut event_store_path = app
                 .path_resolver()
                 .app_data_dir()
                 .ok_or_else(|| "Unable to resolve app data directory".to_string())?;

             event_store_path.push("events.db");

             let event_store = tauri::async_runtime::block_on(EventStore::new(event_store_path))
                 .map_err(|e| {
                     eprintln!("Failed to initialize event store: {e}");
                     Box::new(e) as Box<dyn Error>
                 })?;

             let shared_event_store: SharedEventStore = Arc::new(RwLock::new(event_store));
             app.manage(shared_event_store.clone());

             // Initialize compression manager
             let mut compression_db_path = app
                 .path_resolver()
                 .app_data_dir()
                 .ok_or_else(|| "Unable to resolve app data directory".to_string())?;

             compression_db_path.push("events.db");

             let compression_manager = tauri::async_runtime::block_on(CompressionManager::new(compression_db_path))
                 .map_err(|e| {
                     eprintln!("Failed to initialize compression manager: {e}");
                     Box::new(e) as Box<dyn Error>
                 })?;

             let shared_compression_manager: SharedCompressionManager = Arc::new(RwLock::new(compression_manager));
             app.manage(shared_compression_manager.clone());

             // Initialize holder analyzer
             let holder_analyzer = tauri::async_runtime::block_on(async {
                 HolderAnalyzer::new(&app.handle()).await
             }).map_err(|e| {
                 eprintln!("Failed to initialize holder analyzer: {e}");
                 Box::new(e) as Box<dyn Error>
             })?;

             let shared_holder_analyzer: SharedHolderAnalyzer = Arc::new(RwLock::new(holder_analyzer));
             app.manage(shared_holder_analyzer.clone());

             // Initialize stock cache state
             let stock_cache: stocks::SharedStockCache = Arc::new(RwLock::new(stocks::StockCache::default()));
             app.manage(stock_cache.clone());
             // Initialize risk analyzer
             let risk_analyzer = tauri::async_runtime::block_on(async {
                 ai::RiskAnalyzer::new(&app.handle()).await
             }).map_err(|e| {
                 eprintln!("Failed to initialize risk analyzer: {e}");
                 Box::new(e) as Box<dyn Error>
             })?;

             let shared_risk_analyzer: ai::SharedRiskAnalyzer = Arc::new(RwLock::new(risk_analyzer));
             app.manage(shared_risk_analyzer.clone());

             // Start background compression job (runs daily at 3 AM)
             let compression_job = shared_compression_manager.clone();
             tauri::async_runtime::spawn(async move {

                 use tokio::time::{sleep, Duration};

                 loop {
                     let now = chrono::Utc::now();
                     
                     // Calculate time until 3 AM
                     let mut next_run = now
                         .date_naive()
                         .and_hms_opt(3, 0, 0)
                         .unwrap()
                         .and_utc();
                     
                     if now.hour() >= 3 {
                         next_run = next_run + chrono::Duration::days(1);
                     }
                     
                     let duration_until_next = next_run.signed_duration_since(now);
                     let sleep_secs = duration_until_next.num_seconds().max(0) as u64;
                     
                     sleep(Duration::from_secs(sleep_secs)).await;
                     
                     // Run compression
                     let manager = compression_job.read().await;
                     let config = manager.get_config().await;
                     
                     if config.enabled && config.auto_compress {
                         if let Err(err) = manager.compress_old_events().await {
                             eprintln!("Failed to compress old events: {err}");
                         }
                         if let Err(err) = manager.compress_old_trades().await {
                             eprintln!("Failed to compress old trades: {err}");
                         }
                         manager.cleanup_cache().await;
                     }
                 }
             });

             Ok(())
             })

             // Wallet
             phantom_connect,
             phantom_disconnect,

            phantom_sign_message,
            phantom_sign_transaction,
            phantom_balance,
            list_hardware_wallets,
            connect_hardware_wallet,
            disconnect_hardware_wallet,
            get_hardware_wallet_address,
            sign_with_hardware_wallet,
            get_firmware_version,
            ledger_register_device,
            ledger_list_devices,
            ledger_get_device,
            ledger_connect_device,
            ledger_disconnect_device,
            ledger_update_device_address,
            ledger_validate_transaction,
            ledger_get_active_device,
            ledger_remove_device,
            ledger_clear_devices,
            // Multi-Wallet
            multi_wallet_add,
            multi_wallet_update,
            multi_wallet_remove,
            multi_wallet_set_active,
            multi_wallet_get_active,
            multi_wallet_list,
            multi_wallet_update_balance,
            multi_wallet_update_performance,
            multi_wallet_create_group,
            multi_wallet_update_group,
            multi_wallet_delete_group,
            multi_wallet_list_groups,
            multi_wallet_get_aggregated,
            
            // Wallet Performance
            record_trade,
            calculate_wallet_performance,
            get_wallet_performance_data,
            get_performance_score_history,
            get_token_performance_breakdown,
            get_timing_analysis_data,
            get_best_worst_trades_data,
            get_benchmark_comparison_data,
            get_performance_alerts,
            
            // Multisig
            create_multisig_wallet,
            list_multisig_wallets,
            get_multisig_wallet,
            create_proposal,
            list_proposals,
            sign_proposal,
            execute_proposal,
            cancel_proposal,
            
            // Auth
            biometric_get_status,
            biometric_enroll,
            biometric_verify,
            biometric_disable,
            biometric_verify_fallback,
            connect_phantom,
            // Session Management
            session_create,
            session_renew,
            session_end,
            session_status,
            session_verify,
            session_update_activity,
            session_configure_timeout,
            // 2FA
            two_factor_enroll,
            two_factor_verify,
            two_factor_disable,
            two_factor_status,
            two_factor_regenerate_backup_codes,
            // API Config
            save_api_key,
            remove_api_key,
            set_use_default_key,
            test_api_connection,
            get_api_status,
            rotate_api_key,
            check_rotation_reminders,
            export_api_keys,
            import_api_keys,
            // API Analytics
            record_api_usage,
            get_api_analytics,
            get_fair_use_status,
            // AI & Sentiment
            assess_risk,
            analyze_text_sentiment,
<<<<<<< HEAD
            get_token_sentiment,
            get_all_token_sentiments,
            ingest_social_data,
            get_sentiment_alerts,
            update_sentiment_alert_config,
            get_sentiment_alert_config,
            dismiss_sentiment_alert,
            fetch_social_mentions,
=======
            get_token_risk_score,
            get_risk_history,
            get_latest_risk_score,
>>>>>>> d2d4661f
            // Market Data
            get_coin_price,
            get_price_history,
            search_tokens,
            get_trending_coins,
            get_coin_sentiment,
            refresh_trending,
            
            // New Coins Scanner
            get_new_coins,
            get_coin_safety_report,
            scan_for_new_coins,
            
            // Top Coins
            get_top_coins,
            refresh_top_coins,
            
            // Portfolio & Analytics
            get_portfolio_metrics,
            get_positions,
            list_rebalance_profiles,
            save_rebalance_profile,
            delete_rebalance_profile,
            preview_rebalance,
            execute_rebalance,
            get_rebalance_history,
            check_rebalance_triggers,
            get_tax_lots,
            get_open_tax_lots,
            set_tax_lot_strategy,
            get_tax_lot_strategy,
            dispose_tax_lot,
            generate_tax_report,
            export_tax_report,
            get_tax_loss_harvesting_suggestions,
            watchlist_create,
            watchlist_list,
            watchlist_get,
            watchlist_update,
            watchlist_delete,
            watchlist_add_item,
            watchlist_remove_item,
            watchlist_reorder_items,
            watchlist_export,
            watchlist_import,
            // Alerts & Notifications
            alert_create,
            alert_list,
            alert_get,
            alert_update,
            alert_delete,
            alert_test,
            alert_check_triggers,
            alert_reset_cooldowns,
            // Chat Integrations
            chat_integration_get_settings,
            chat_integration_save_settings,
            chat_integration_add_telegram,
            chat_integration_update_telegram,
            chat_integration_delete_telegram,
            chat_integration_add_slack,
            chat_integration_update_slack,
            chat_integration_delete_slack,
            chat_integration_add_discord,
            chat_integration_update_discord,
            chat_integration_delete_discord,
            chat_integration_test_telegram,
            chat_integration_test_slack,
            chat_integration_test_discord,
            chat_integration_get_delivery_logs,
            chat_integration_clear_delivery_logs,
            chat_integration_get_rate_limits,
            // Webhooks
            list_webhooks,
            get_webhook,
            create_webhook,
            update_webhook,
            delete_webhook,
            trigger_webhook,
            test_webhook,
            list_webhook_delivery_logs,
            // API Health
            get_api_health_dashboard,
            get_service_health_metrics,
            cleanup_health_records,
            // WebSocket Streams
            subscribe_price_stream,
            unsubscribe_price_stream,
            subscribe_wallet_stream,
            unsubscribe_wallet_stream,
            get_stream_status,
            reconnect_stream,
            // Chart Streams
            subscribe_chart_prices,
            unsubscribe_chart_prices,
            get_chart_subscriptions,
            // Jupiter v6 & execution safeguards
            jupiter_quote,
            jupiter_swap,
            get_network_congestion,
            get_priority_fee_estimates,
            submit_with_mev_protection,
            validate_trade_thresholds,
            // Trading & Orders
            trading_init,
            create_order,
            cancel_order,
            get_active_orders,
            get_order_history,
            get_order,
            acknowledge_order,
            update_order_prices,
            
            // Auto Trading Engine
            auto_trading_create_strategy,
            auto_trading_update_strategy,
            auto_trading_delete_strategy,
            auto_trading_start_strategy,
            auto_trading_stop_strategy,
            auto_trading_pause_strategy,
            auto_trading_activate_kill_switch,
            auto_trading_deactivate_kill_switch,
            auto_trading_get_strategies,
            auto_trading_get_strategy,
            auto_trading_get_executions,
            auto_trading_apply_parameters,
            
            // Backtesting & Optimization
            backtest_run,
            optimizer_start,
            optimizer_cancel,
            optimizer_get_runs,
            optimizer_get_run,
            
            // Paper Trading Simulation
            paper_trading_init,
            get_paper_account,
            reset_paper_account,
            execute_paper_trade,
            get_paper_positions,
            get_paper_trade_history,
            get_paper_performance,
            update_paper_position_prices,
            
            // DCA Bots
            dca_init,
            dca_create,
            dca_list,
            dca_get,
            dca_pause,
            dca_resume,
            dca_delete,
            dca_history,
            dca_performance,
            // Copy Trading
            copy_trading_init,
            copy_trading_create,
            copy_trading_list,
            copy_trading_get,
            copy_trading_pause,
            copy_trading_resume,
            copy_trading_delete,
            copy_trading_history,
            copy_trading_performance,
            copy_trading_process_activity,
            copy_trading_followed_wallets,
            
            // Wallet Monitor
            wallet_monitor_init,
            wallet_monitor_add_wallet,
            wallet_monitor_update_wallet,
            wallet_monitor_remove_wallet,
            wallet_monitor_list_wallets,
            wallet_monitor_get_activities,
            wallet_monitor_get_statistics,
            
            // Smart Money & Whale Alerts
            classify_smart_money_wallet,
            get_smart_money_wallets,
            get_smart_money_consensus,
            get_sentiment_comparison,
            get_alert_configs,
            update_alert_config,
            get_recent_whale_alerts,
            scan_wallets_for_smart_money,
            
            // Activity Logging
            security::activity_log::get_activity_logs,
            security::activity_log::export_activity_logs,
            security::activity_log::get_activity_stats,
            security::activity_log::check_suspicious_activity,
            security::activity_log::cleanup_activity_logs,
            security::activity_log::get_activity_retention,
            security::activity_log::set_activity_retention,

            // Performance & Diagnostics
            get_performance_metrics,
            run_performance_test,
            reset_performance_stats,

            // Cache Management
            cache_commands::get_cache_statistics,
            cache_commands::clear_cache,
            cache_commands::warm_cache,
            cache_commands::get_ttl_config,
            cache_commands::update_ttl_config,
            cache_commands::reset_ttl_config,
            cache_commands::test_cache_performance,

            // Market Surveillance & Anomaly Detection
            add_price_data,
            add_transaction_data,
            get_anomalies,
            get_active_anomalies,
            dismiss_anomaly,
            update_anomaly_detection_config,
            get_anomaly_detection_config,
            get_anomaly_statistics,
            generate_mock_anomaly_data,

            // Event Sourcing & Audit Trail
            data::event_store::get_events_command,
            data::event_store::replay_events_command,
            data::event_store::get_state_at_time_command,
            data::event_store::export_audit_trail_command,
            data::event_store::create_snapshot_command,
            data::event_store::get_event_stats,

            // Data Compression
            data::compression_commands::get_compression_stats,
            data::compression_commands::compress_old_data,
            data::compression_commands::update_compression_config,
            data::compression_commands::get_compression_config,
            data::compression_commands::decompress_data,
            data::compression_commands::get_database_size,

            // Email Notifications
            email_save_config,
            email_get_config,
            email_delete_config,
            email_test_connection,
            email_send,
            email_get_stats,
            email_get_history,

            // Twitter Integration
            twitter_save_config,
            twitter_get_config,
            twitter_delete_config,
            twitter_test_connection,
            twitter_add_keyword,
            twitter_list_keywords,
            twitter_remove_keyword,
            twitter_add_influencer,
            twitter_list_influencers,
            twitter_remove_influencer,
            twitter_fetch_sentiment,
            twitter_get_sentiment_history,
            twitter_get_stats,
            twitter_get_tweet_history,

            // Token Flow Intelligence
            token_flow::commands::analyze_token_flows,
            token_flow::commands::export_flow_analysis,
            token_flow::commands::list_cluster_subscriptions,
            token_flow::commands::upsert_cluster_subscription,
            token_flow::commands::remove_cluster_subscription,
            // Holder Analysis & Metadata
            market::holders::get_holder_distribution,
            market::holders::get_holder_trends,
            market::holders::get_large_transfers,
            market::holders::get_token_metadata,
            market::holders::get_verification_status,
            market::holders::export_holder_data,
            market::holders::export_metadata_snapshot,

            // Indicator & drawing commands
            indicator_save_state,
            indicator_load_state,
            indicator_list_presets,
            indicator_save_preset,
            indicator_delete_preset,
            indicator_update_preset,
            indicator_list_alerts,
            indicator_create_alert,
            indicator_delete_alert,
            indicator_update_alert,
            drawing_list,
            drawing_save,
            drawing_sync,
            drawing_list_templates,
            drawing_save_templates,

            // Stock commands
            stocks::get_trending_stocks,
            stocks::get_top_movers,
            stocks::get_new_ipos,
            stocks::get_earnings_calendar,
            stocks::get_stock_news,
            stocks::get_institutional_holdings,
            stocks::get_insider_activity,
            stocks::create_stock_alert,
            stocks::get_stock_alerts,
        ])
        .run(tauri::generate_context!())
        .expect("error while running tauri application");
}<|MERGE_RESOLUTION|>--- conflicted
+++ resolved
@@ -607,7 +607,6 @@
             // AI & Sentiment
             assess_risk,
             analyze_text_sentiment,
-<<<<<<< HEAD
             get_token_sentiment,
             get_all_token_sentiments,
             ingest_social_data,
@@ -616,11 +615,9 @@
             get_sentiment_alert_config,
             dismiss_sentiment_alert,
             fetch_social_mentions,
-=======
             get_token_risk_score,
             get_risk_history,
             get_latest_risk_score,
->>>>>>> d2d4661f
             // Market Data
             get_coin_price,
             get_price_history,
