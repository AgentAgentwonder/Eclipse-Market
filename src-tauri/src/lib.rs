mod ai;
mod ai_chat;
mod alerts;
mod anomalies;
mod api;
mod api_analytics;
mod api_config;
mod auth;
mod auto_start;
mod backup;
mod bots;
mod cache_commands;
mod chains;
mod bridges;
mod chart_stream;
mod collab;
mod compiler;
mod config;
mod core;
mod diagnostics;
mod data;
mod defi;
mod dev_tools;
mod drawings;
mod errors;
mod fixer;
mod indicators;
mod insiders;
mod launchpad;
mod logger;
mod market;
mod mobile;
mod monitor;
mod notifications;
mod portfolio;
mod recovery;
mod security;
mod sentiment;
mod stocks;
mod stream_commands;
mod tax;
mod token_flow;
mod trading;
mod tray;
mod ui;
mod updater;
mod voice;
pub mod voice;
mod wallet;
mod websocket;
mod webhooks;
mod windowing;
mod academy;
mod governance;
<<<<<<< HEAD
mod journal;

pub use academy::*;
pub use governance::*;
pub use journal::*;
=======
mod p2p;

pub use academy::*;
pub use governance::*;
pub use p2p::*;
>>>>>>> 3c339899
pub use ai::*;
pub use ai_chat::*;
pub use alerts::*;
pub use anomalies::*;
pub use api::*;
pub use api_analytics::*;
pub use api_config::*;
pub use auth::*;
pub use auto_start::*;
pub use backup::*;
pub use bots::*;
pub use chains::*;
pub use bridges::*;
pub use chart_stream::*;
pub use collab::*;
pub use compiler::*;
pub use config::*;
pub use core::*;
pub use data::*;
pub use defi::*;
pub use dev_tools::*;
pub use drawings::*;
pub use errors::*;
pub use fixer::*;
pub use indicators::*;
pub use insiders::*;
pub use launchpad::*;
pub use logger::*;
pub use market::*;
pub use mobile::*;
pub use monitor::*;
pub use notifications::*;
pub use portfolio::*;
pub use recovery::*;
pub use sentiment::*;
pub use stocks::*;
pub use tax::*;
pub use token_flow::*;
pub use trading::*;
pub use tray::*;
pub use ui::theme_engine::*;
pub use updater::*;
pub use voice::*;
pub use wallet::hardware_wallet::*;
pub use wallet::ledger::*;
pub use wallet::multi_wallet::*;
pub use wallet::operations::*;
pub use wallet::phantom::*;
pub use webhooks::*;

pub use wallet::multisig::*;
pub use wallet::performance::*;
pub use windowing::*;

use ai::launch_predictor::{
    add_launch_training_data,
    extract_token_features,
    get_launch_bias_report,
    get_launch_prediction_history,
    load_latest_launch_model,
    predict_launch_success,
    retrain_launch_model,
    LaunchPredictor,
    SharedLaunchPredictor,
};
use ai::SharedAIAssistant;
use alerts::{AlertManager, SharedAlertManager, SharedSmartAlertManager, SmartAlertManager};
use api::{ApiHealthMonitor, SharedApiHealthMonitor};
use collab::state::CollabState;
use drawings::{DrawingManager, SharedDrawingManager};
use indicators::{IndicatorManager, SharedIndicatorManager};
use notifications::router::{NotificationRouter, SharedNotificationRouter};
use portfolio::{AIPortfolioAdvisor, SharedAIPortfolioAdvisor, SharedWatchlistManager, WatchlistManager};
use webhooks::{WebhookManager, SharedWebhookManager};
use wallet::hardware_wallet::HardwareWalletState;
use wallet::ledger::LedgerState;
use wallet::phantom::{hydrate_wallet_state, WalletState};
use wallet::multi_wallet::MultiWalletManager;
use wallet::operations::WalletOperationsManager;
use wallet::multisig::{MultisigDatabase, SharedMultisigDatabase};
use wallet::performance::{PerformanceDatabase, SharedPerformanceDatabase};
use security::keystore::Keystore;
use security::activity_log::ActivityLogger;
use security::audit::AuditCache;
use security::reputation::{ReputationEngine, SharedReputationEngine};
use data::event_store::{EventStore, SharedEventStore};
use data::historical::{HistoricalReplayManager, SharedHistoricalReplayManager};
use auth::session_manager::SessionManager;
use auth::two_factor::TwoFactorManager;
use std::error::Error;
use std::path::PathBuf;
use std::sync::{Arc, Mutex};
use tokio::sync::RwLock;
use stream_commands::*;
use tokio::sync::RwLock;
use wallet::hardware_wallet::HardwareWalletState;
use wallet::multi_wallet::MultiWalletManager;
use wallet::phantom::{hydrate_wallet_state, WalletState};
use auto_start::{AutoStartManager, SharedAutoStartManager};
use tray::{attach_window_listeners, handle_tray_event, SharedTrayManager, TrayManager};
use core::cache_manager::{CacheType, SharedCacheManager};
use market::{HolderAnalyzer, SharedHolderAnalyzer};
use chains::{ChainManager, SharedChainManager};
use bridges::{BridgeManager, SharedBridgeManager};
use mobile::{
    MobileAuthManager,
    MobileSyncManager,
    MobileTradeEngine,
    PushNotificationManager,
    WidgetManager,
    SharedMobileAuthManager,
    SharedMobileSyncManager,
    SharedPushNotificationManager,
};
use voice::commands::{SharedVoiceState, VoiceState};
use config::settings_manager::{SettingsManager, SharedSettingsManager};
use governance::commands::*;
<<<<<<< HEAD
use journal::{JournalDatabase, SharedJournalDatabase};
=======
use p2p::{init_p2p_system, SharedP2PDatabase};
>>>>>>> 3c339899

async fn warm_cache_on_startup(
    _app_handle: tauri::AppHandle,
    cache_manager: SharedCacheManager,
) -> Result<(), String> {
    use serde_json::json;

    // Define top tokens to warm
    let top_tokens = vec![
        "So11111111111111111111111111111111111111112", // SOL
        "EPjFWdd5AufqSSqeM2qN1xzybapC8G4wEGGkZwyTDt1v", // USDC
        "Es9vMFrzaCERmJfrF4H2FYD4KCoNkY11McCe8BenwNYB", // USDT
        "DezXAZ8z7PnrnRJjz3wXBoRgixCa6xjnB7YaB1pPB263", // BONK
        "JUPyiwrYJFskUPiHa7hkeR8VUtAeFoSYbKedZNsDvCN", // JUP
        "7vfCXTUXx5WJV5JADk17DUJ4ksgau7utNKj4b963voxs", // ETH
        "mSoLzYCxHdYgdzU16g5QSh3i5K3z3KZK7ytfqcJm7So", // mSOL
        "7dHbWXmci3dT8UFYWYZweBLXgycu7Y3iL6trKn1Y7ARj", // stSOL
        "orcaEKTdK7LKz57vaAYr9QeNsVEPfiu6QeMU1kektZE", // ORCA
        "4k3Dyjzvzp8eMZWUXbBCjEvwSkkk59S5iCNLY3QrkX6R", // RAY
    ];

    let manager = cache_manager.read().await;

    // Preload frequently accessed entries from disk cache first
    let warmed_from_disk = manager.populate_from_disk(64).await;
    tracing::info!(preloaded_entries = warmed_from_disk, "cache warmup from disk");

    // Warm cache with top tokens
    let keys: Vec<String> = top_tokens
        .iter()
        .map(|addr| format!("token_price_{}", addr))
        .collect();

    let _ = manager.warm_cache(keys, |key| async move {
        // Mock data - in real implementation would fetch from API
        let data = json!({
            "price": 100.0,
            "change24h": 5.0,
            "volume": 1000000.0,
        });
        Ok((data, CacheType::TokenPrice))
    }).await;

    Ok(())
}

#[cfg_attr(mobile, tauri::mobile_entry_point)]
pub fn run() {
    tauri::Builder::default()
        .system_tray(TrayManager::create_tray())
        .on_system_tray_event(|app, event| {
            handle_tray_event(app, event);
        })
        .manage(WalletState::new())
        .manage(HardwareWalletState::new())
        .manage(LedgerState::new())
        .setup(|app| {
            if let Err(e) = hydrate_wallet_state(&app.handle()) {
                eprintln!("Failed to hydrate wallet state: {e}");
            }

            let keystore = Keystore::initialize(&app.handle()).map_err(|e| {
                eprintln!("Failed to initialize keystore: {e}");
                Box::new(e) as Box<dyn Error>
            })?;

            let tax_engine = tax::initialize_tax_engine(&keystore);

            let audit_cache = AuditCache::new();
            app.manage(audit_cache);

            let session_manager = SessionManager::new();
            if let Err(e) = session_manager.hydrate(&keystore) {
                eprintln!("Failed to hydrate session manager: {e}");
            }

            let two_factor_manager = TwoFactorManager::new();
            if let Err(e) = two_factor_manager.hydrate(&keystore) {
                eprintln!("Failed to hydrate 2FA manager: {e}");
            }

            let ws_manager = WebSocketManager::new(app.handle());

            let multi_wallet_manager = MultiWalletManager::initialize(&keystore).map_err(|e| {
               eprintln!("Failed to initialize multi-wallet manager: {e}");
               Box::new(e) as Box<dyn Error>
            })?;

            let wallet_operations_manager = WalletOperationsManager::initialize(&keystore).map_err(|e| {
               eprintln!("Failed to initialize wallet operations manager: {e}");
               Box::new(e) as Box<dyn Error>
            })?;

            let activity_logger = tauri::async_runtime::block_on(async {
                ActivityLogger::new(&app.handle()).await
            }).map_err(|e| {
                eprintln!("Failed to initialize activity logger: {e}");
                Box::new(e) as Box<dyn Error>
            })?;

            let cleanup_logger = activity_logger.clone();

            // Initialize reputation engine
            let reputation_engine = tauri::async_runtime::block_on(async {
                ReputationEngine::new(&app.handle()).await
            }).map_err(|e| {
                eprintln!("Failed to initialize reputation engine: {e}");
                Box::new(e) as Box<dyn Error>
            })?;

            let shared_reputation_engine: SharedReputationEngine = Arc::new(RwLock::new(reputation_engine));
            app.manage(shared_reputation_engine.clone());

            // Initialize P2P system
            let p2p_db = tauri::async_runtime::block_on(async {
                init_p2p_system(&app.handle()).await
            }).map_err(|e| {
                eprintln!("Failed to initialize P2P system: {e}");
                e
            })?;
            app.manage(p2p_db.clone());

            // Initialize academy engine
            let academy_engine = tauri::async_runtime::block_on(async {
                academy::AcademyEngine::new(&app.handle()).await
            }).map_err(|e| {
                eprintln!("Failed to initialize academy engine: {e}");
                Box::new(std::io::Error::new(std::io::ErrorKind::Other, e)) as Box<dyn Error>
            })?;

            let shared_academy_engine: academy::SharedAcademyEngine = Arc::new(RwLock::new(academy_engine));
            app.manage(shared_academy_engine.clone());

            // Initialize API config manager
            let api_config_manager = api_config::ApiConfigManager::new();
            if let Err(e) = api_config_manager.initialize(&keystore) {
                eprintln!("Failed to initialize API config manager: {e}");
            }

            // Initialize API health monitor
            let api_health_monitor = tauri::async_runtime::block_on(async {
                ApiHealthMonitor::new(&app.handle()).await
            }).map_err(|e| {
                eprintln!("Failed to initialize API health monitor: {e}");
                Box::new(e) as Box<dyn Error>
            })?;

            let api_health_state: SharedApiHealthMonitor = Arc::new(RwLock::new(api_health_monitor));

            app.manage(keystore);
            app.manage(multi_wallet_manager);
            app.manage(wallet_operations_manager);
            app.manage(session_manager);
            app.manage(two_factor_manager);
            app.manage(ws_manager);
            app.manage(activity_logger);
            app.manage(api_config_manager);
            app.manage(api_health_state.clone());

            let chain_manager: SharedChainManager = Arc::new(RwLock::new(ChainManager::new()));
            app.manage(chain_manager.clone());

            let bridge_manager: SharedBridgeManager = Arc::new(RwLock::new(BridgeManager::new()));
            app.manage(bridge_manager.clone());

            let usage_tracker = api_analytics::initialize_usage_tracker(&app.handle()).map_err(|e| {
                eprintln!("Failed to initialize API usage tracker: {e}");
                Box::new(std::io::Error::new(std::io::ErrorKind::Other, e)) as Box<dyn Error>
            })?;
            app.manage(usage_tracker);

            // Initialize universal settings manager
            let settings_manager = SettingsManager::new(&app.handle()).map_err(|e| {
                eprintln!("Failed to initialize settings manager: {e}");
                Box::new(e) as Box<dyn Error>
            })?;
            let settings_state: SharedSettingsManager = Arc::new(RwLock::new(settings_manager));
            app.manage(settings_state.clone());

            // Initialize launchpad state
            let rpc_url = "https://api.mainnet-beta.solana.com".to_string();
            let launchpad_state = launchpad::commands::create_launchpad_state(rpc_url);
            app.manage(launchpad_state);

            // Initialize collaborative rooms state
            let collab_websocket = collab::websocket::CollabWebSocketManager::new(app.handle());
            let collab_state = CollabState::new(collab_websocket);
            app.manage(collab_state);

            tauri::async_runtime::spawn(async move {
                use tokio::time::{sleep, Duration};

                if let Err(err) = cleanup_logger.cleanup_old_logs(None).await {
                    eprintln!("Failed to run initial activity log cleanup: {err}");
                }

                loop {
                    sleep(Duration::from_secs(24 * 60 * 60)).await;
                    if let Err(err) = cleanup_logger.cleanup_old_logs(None).await {
                        eprintln!("Failed to run scheduled activity log cleanup: {err}");
                    }
                }
            });

            trading::register_trading_state(app);
            trading::register_paper_trading_state(app);
            trading::register_auto_trading_state(app);
            trading::register_optimizer_state(app);

            // Initialize safety engine
            let default_policy = trading::safety::policy::SafetyPolicy::default();
            let safety_engine = trading::SafetyEngine::new(default_policy, 30);
            let safety_state: trading::SharedSafetyEngine = Arc::new(RwLock::new(safety_engine));
            app.manage(safety_state.clone());

            // Initialize wallet monitor
            let monitor_handle = app.handle();
            tauri::async_runtime::spawn(async move {
               if let Err(err) = insiders::init_wallet_monitor(&monitor_handle).await {
                   eprintln!("Failed to initialize wallet monitor: {err}");
               }
            });

            // Initialize multisig database
            let mut multisig_db_path = app
                .path_resolver()
                .app_data_dir()
                .ok_or_else(|| "Unable to resolve app data directory".to_string())?;

            std::fs::create_dir_all(&multisig_db_path)
                .map_err(|e| format!("Failed to create app data directory: {e}"))?;

            multisig_db_path.push("multisig.db");

            let multisig_db = tauri::async_runtime::block_on(MultisigDatabase::new(multisig_db_path))
                .map_err(|e| {
                    eprintln!("Failed to initialize multisig database: {e}");
                    Box::new(e) as Box<dyn Error>
                })?;

            let multisig_state: SharedMultisigDatabase = Arc::new(RwLock::new(multisig_db));
            app.manage(multisig_state.clone());

            // Initialize performance database
            let mut performance_db_path = app
                .path_resolver()
                .app_data_dir()
                .ok_or_else(|| "Unable to resolve app data directory".to_string())?;

            std::fs::create_dir_all(&performance_db_path)
                .map_err(|e| format!("Failed to create app data directory: {e}"))?;

            performance_db_path.push("performance.db");

            let performance_db = tauri::async_runtime::block_on(PerformanceDatabase::new(performance_db_path))
                .map_err(|e| {
                    eprintln!("Failed to initialize performance database: {e}");
                    Box::new(e) as Box<dyn Error>
                })?;

            let performance_state: SharedPerformanceDatabase = Arc::new(RwLock::new(performance_db));
            app.manage(performance_state.clone());

            // Initialize journal database
            let mut journal_db_path = app
                .path_resolver()
                .app_data_dir()
                .ok_or_else(|| "Unable to resolve app data directory".to_string())?;

            journal_db_path.push("journal.db");

            let journal_db = tauri::async_runtime::block_on(JournalDatabase::new(journal_db_path))
                .map_err(|e| {
                    eprintln!("Failed to initialize journal database: {e}");
                    Box::new(e) as Box<dyn Error>
                })?;

            let journal_state: SharedJournalDatabase = Arc::new(RwLock::new(journal_db));
            app.manage(journal_state.clone());

            // Initialize backup service and scheduler
            let backup_service = backup::service::BackupService::new(&app.handle());
            let backup_service_state: backup::service::SharedBackupService = Arc::new(RwLock::new(backup_service));
            app.manage(backup_service_state.clone());

            let backup_scheduler = backup::scheduler::BackupScheduler::new(&app.handle()).map_err(|e| {
                eprintln!("Failed to initialize backup scheduler: {e}");
                Box::new(e) as Box<dyn Error>
            })?;
            let backup_scheduler_state: backup::scheduler::SharedBackupScheduler = Arc::new(RwLock::new(backup_scheduler));
            app.manage(backup_scheduler_state.clone());

             let automation_handle = app.handle();
             tauri::async_runtime::spawn(async move {
                 if let Err(err) = bots::init_dca(&automation_handle).await {
                     eprintln!("Failed to initialize DCA bots: {err}");
                 }
                 if let Err(err) = trading::init_copy_trading(&automation_handle).await {
                     eprintln!("Failed to initialize copy trading: {err}");
                 }
             });

             let portfolio_data = portfolio::PortfolioDataState::new();
             let rebalancer_state = portfolio::RebalancerState::default();
             let tax_lots_state = portfolio::TaxLotsState::default();

             app.manage(std::sync::Mutex::new(portfolio_data));
             app.manage(std::sync::Mutex::new(rebalancer_state));
             app.manage(std::sync::Mutex::new(tax_lots_state));
             app.manage(tax_engine.clone());

             // Initialize new coins scanner
             let new_coins_scanner = tauri::async_runtime::block_on(async {
                 market::NewCoinsScanner::new(&app.handle()).await
             }).map_err(|e| {
                 eprintln!("Failed to initialize new coins scanner: {e}");
                 Box::new(e) as Box<dyn Error>
             })?;

             let scanner_state: market::SharedNewCoinsScanner = Arc::new(RwLock::new(new_coins_scanner));
             app.manage(scanner_state.clone());

             // Start background scanning task
             let scanner_for_loop = scanner_state.clone();
             market::start_new_coins_scanner(scanner_for_loop);

             let top_coins_cache: market::SharedTopCoinsCache = Arc::new(RwLock::new(market::TopCoinsCache::new()));
             app.manage(top_coins_cache.clone());

             // Initialize watchlist manager
             let watchlist_manager = tauri::async_runtime::block_on(async {
                 WatchlistManager::new(&app.handle()).await
             }).map_err(|e| {
                 eprintln!("Failed to initialize watchlist manager: {e}");
                 Box::new(e) as Box<dyn Error>
             })?;

             let watchlist_state: SharedWatchlistManager = Arc::new(RwLock::new(watchlist_manager));
             app.manage(watchlist_state.clone());

             let token_flow_state = token_flow::commands::create_token_flow_state();
             app.manage(token_flow_state.clone());

             // Initialize alert manager
             let alert_manager = tauri::async_runtime::block_on(async {
                 AlertManager::new(&app.handle()).await
             }).map_err(|e| {
                 eprintln!("Failed to initialize alert manager: {e}");
                 Box::new(e) as Box<dyn Error>
             })?;

             let alert_state: SharedAlertManager = Arc::new(RwLock::new(alert_manager));
             app.manage(alert_state.clone());

             let smart_alert_manager = tauri::async_runtime::block_on(async {
                 SmartAlertManager::new(&app.handle()).await
             }).map_err(|e| {
                 eprintln!("Failed to initialize smart alert manager: {e}");
                 Box::new(e) as Box<dyn Error>
             })?;

             let smart_alert_state: SharedSmartAlertManager = Arc::new(RwLock::new(smart_alert_manager));
             app.manage(smart_alert_state.clone());

             // Start alert cooldown reset task
             let alert_reset_state = alert_state.clone();
             tauri::async_runtime::spawn(async move {
                 use tokio::time::{sleep, Duration};
                 loop {
                     sleep(Duration::from_secs(60)).await; // Check every minute
                     let mgr = alert_reset_state.read().await;
                     if let Err(err) = mgr.reset_cooldowns().await {
                         eprintln!("Failed to reset alert cooldowns: {err}");
                     }
                 }
             });

             // Initialize notification router

                 NotificationRouter::new(&app.handle()).await
             }).map_err(|e| {
                 eprintln!("Failed to initialize notification router: {e}");
                 Box::new(e) as Box<dyn Error>
             })?;

             let notification_state: SharedNotificationRouter = Arc::new(RwLock::new(notification_router));
             app.manage(notification_state.clone());

             // Initialize indicator manager
             let app_data_dir = app
                 .path_resolver()
                 .app_data_dir()
                 .ok_or_else(|| "Unable to resolve app data directory".to_string())?;
             
             let indicator_manager = IndicatorManager::new(app_data_dir.clone());
             let indicator_state: SharedIndicatorManager = Arc::new(RwLock::new(indicator_manager));
             app.manage(indicator_state.clone());

             // Initialize drawing manager
             let drawing_manager = DrawingManager::new(app_data_dir.clone());
             let drawing_state: SharedDrawingManager = Arc::new(RwLock::new(drawing_manager));
             app.manage(drawing_state.clone());

             // Initialize webhook manager
             let webhook_manager = tauri::async_runtime::block_on(async {
                 WebhookManager::new(&app.handle()).await
             }).map_err(|e| {
                 eprintln!("Failed to initialize webhook manager: {e}");
                 Box::new(e) as Box<dyn Error>
             })?;

             let webhook_state: SharedWebhookManager = Arc::new(RwLock::new(webhook_manager));
             app.manage(webhook_state.clone());

             // Initialize cache manager
             let cache_manager = core::cache_manager::CacheManager::new(100, 1000);
             let shared_cache_manager = Arc::new(RwLock::new(cache_manager));
             app.manage(shared_cache_manager.clone());

             // Start background cache warming
             let app_handle = app.handle();
             let cache_manager_handle = shared_cache_manager.clone();
             tauri::async_runtime::spawn(async move {
                 if let Err(err) = warm_cache_on_startup(app_handle, cache_manager_handle).await {
                     eprintln!("Failed to warm cache on startup: {err}");
                 }
             });

             // Initialize sentiment manager
             let sentiment_manager = sentiment::SentimentManager::new();
             let sentiment_state: sentiment::SharedSentimentManager = Arc::new(RwLock::new(sentiment_manager));
             app.manage(sentiment_state.clone());

             // Initialize anomaly detector
             let anomaly_detector = anomalies::AnomalyDetector::new();
             let anomaly_state: anomalies::SharedAnomalyDetector = Arc::new(RwLock::new(anomaly_detector));
             app.manage(anomaly_state.clone());

             // Initialize event store
             let mut event_store_path = app
                 .path_resolver()
                 .app_data_dir()
                 .ok_or_else(|| "Unable to resolve app data directory".to_string())?;

             event_store_path.push("events.db");

             let event_store = tauri::async_runtime::block_on(EventStore::new(event_store_path))
                 .map_err(|e| {
                     eprintln!("Failed to initialize event store: {e}");
                     Box::new(e) as Box<dyn Error>
                 })?;

             let shared_event_store: SharedEventStore = Arc::new(RwLock::new(event_store));
             app.manage(shared_event_store.clone());

             // Initialize compression manager
             let mut compression_db_path = app
                 .path_resolver()
                 .app_data_dir()
                 .ok_or_else(|| "Unable to resolve app data directory".to_string())?;

             compression_db_path.push("events.db");

             let compression_manager = tauri::async_runtime::block_on(CompressionManager::new(compression_db_path))
                 .map_err(|e| {
                     eprintln!("Failed to initialize compression manager: {e}");
                     Box::new(e) as Box<dyn Error>
                 })?;

             let shared_compression_manager: SharedCompressionManager = Arc::new(RwLock::new(compression_manager));
             app.manage(shared_compression_manager.clone());

             // Initialize holder analyzer
             let holder_analyzer = tauri::async_runtime::block_on(async {
                 HolderAnalyzer::new(&app.handle()).await
             }).map_err(|e| {
                 eprintln!("Failed to initialize holder analyzer: {e}");
                 Box::new(e) as Box<dyn Error>
             })?;

             let shared_holder_analyzer: SharedHolderAnalyzer = Arc::new(RwLock::new(holder_analyzer));
             app.manage(shared_holder_analyzer.clone());

             // Initialize stock cache state
             let stock_cache: stocks::SharedStockCache = Arc::new(RwLock::new(stocks::StockCache::default()));
             app.manage(stock_cache.clone());
             // Initialize risk analyzer
             let risk_analyzer = tauri::async_runtime::block_on(async {
                 ai::RiskAnalyzer::new(&app.handle()).await
             }).map_err(|e| {
                 eprintln!("Failed to initialize risk analyzer: {e}");
                 Box::new(e) as Box<dyn Error>
             })?;

             let shared_risk_analyzer: ai::SharedRiskAnalyzer = Arc::new(RwLock::new(risk_analyzer));
             app.manage(shared_risk_analyzer.clone());

             // Initialize AI portfolio advisor
             let ai_advisor = tauri::async_runtime::block_on(async {
                 AIPortfolioAdvisor::new(&app.handle()).await
             }).map_err(|e| {
                 eprintln!("Failed to initialize AI portfolio advisor: {e}");
                 Box::new(e) as Box<dyn Error>
             })?;

             let shared_ai_advisor: SharedAIPortfolioAdvisor = Arc::new(RwLock::new(ai_advisor));
             app.manage(shared_ai_advisor.clone());

             // Initialize AI Assistant
             let ai_assistant = tauri::async_runtime::block_on(async {
                 ai::AIAssistant::new(&app.handle(), &keystore).await
             }).map_err(|e| {
                 eprintln!("Failed to initialize AI assistant: {e}");
                 Box::new(std::io::Error::new(std::io::ErrorKind::Other, e)) as Box<dyn Error>
             })?;

             let shared_ai_assistant: ai::SharedAIAssistant = Arc::new(RwLock::new(ai_assistant));
             app.manage(shared_ai_assistant.clone());

             // Initialize launch predictor
             let launch_predictor = tauri::async_runtime::block_on(async {
                 LaunchPredictor::new(&app.handle()).await
             }).map_err(|e| {
                 eprintln!("Failed to initialize launch predictor: {e}");
                 Box::new(e) as Box<dyn Error>
             })?;

             let shared_launch_predictor: SharedLaunchPredictor = Arc::new(RwLock::new(launch_predictor));
             app.manage(shared_launch_predictor.clone());

             // Initialize updater state
             let updater_state = UpdaterState::new(&app.handle()).map_err(|e| {
                 eprintln!("Failed to initialize updater state: {e}");
                 Box::new(std::io::Error::new(std::io::ErrorKind::Other, e)) as Box<dyn Error>
             })?;

             let shared_updater_state: SharedUpdaterState = Arc::new(updater_state);
             app.manage(shared_updater_state.clone());

             // Initialize system tray manager
             let tray_manager = TrayManager::new();
             tray_manager.initialize(&app.handle());
             let shared_tray_manager: SharedTrayManager = Arc::new(tray_manager);
             app.manage(shared_tray_manager.clone());

             // Initialize auto-start manager
             let app_name = "Eclipse Market Pro";
             let app_path = std::env::current_exe()
                 .ok()
                 .and_then(|p| p.to_str().map(|s| s.to_string()))
                 .unwrap_or_else(|| "eclipse-market-pro".to_string());
             
             let auto_start_manager = AutoStartManager::new(app_name, &app_path)
                 .map_err(|e| {
                     eprintln!("Failed to initialize auto-start manager: {e}");
                     Box::new(std::io::Error::new(std::io::ErrorKind::Other, e)) as Box<dyn Error>
                 })?;
             auto_start_manager.initialize(&app.handle());
             let shared_auto_start_manager: SharedAutoStartManager = Arc::new(auto_start_manager);
             app.manage(shared_auto_start_manager.clone());

             // Initialize historical replay manager
             let historical_replay_manager = tauri::async_runtime::block_on(async {
                 HistoricalReplayManager::new(&app.handle(), None).await
             }).map_err(|e| {
                 eprintln!("Failed to initialize historical replay manager: {e}");
                 Box::new(std::io::Error::new(std::io::ErrorKind::Other, e)) as Box<dyn Error>
             })?;

             let shared_historical_manager: SharedHistoricalReplayManager = Arc::new(RwLock::new(historical_replay_manager));
             app.manage(shared_historical_manager.clone());

             // Initialize voice state
             let voice_state = VoiceState::new();
             let shared_voice_state: SharedVoiceState = Arc::new(RwLock::new(voice_state));
             app.manage(shared_voice_state.clone());

             // Initialize theme engine
             let theme_engine = ui::theme_engine::ThemeEngine::initialize(&app.handle()).map_err(|e| {
                 eprintln!("Failed to initialize theme engine: {e}");
                 Box::new(std::io::Error::new(std::io::ErrorKind::Other, e)) as Box<dyn Error>
             })?;
             let shared_theme_engine: ui::theme_engine::SharedThemeEngine = Arc::new(std::sync::Mutex::new(theme_engine));
             app.manage(shared_theme_engine.clone());

             // Attach tray window listeners
             if let Some(window) = app.get_window("main") {
                 attach_window_listeners(&window, shared_tray_manager.clone());
             }

             // Handle auto-start behavior
             let auto_settings = shared_auto_start_manager.get_settings();
             let launched_from_auto_start = std::env::args().any(|arg| arg == "--auto-start");
             if launched_from_auto_start {
                 if auto_settings.start_minimized {
                     if let Some(window) = app.get_window("main") {
                         let _ = window.hide();
                     }
                     shared_tray_manager.notify_minimized(&app.handle());
                 } else if auto_settings.delay_seconds > 0 {
                     if let Some(window) = app.get_window("main") {
                         let _ = window.hide();
                     }
                     let app_handle = app.handle();
                     let delay = auto_settings.delay_seconds;
                     tauri::async_runtime::spawn(async move {
                         use tokio::time::{sleep, Duration};
                         sleep(Duration::from_secs(delay as u64)).await;
                         if let Some(window) = app_handle.get_window("main") {
                             let _ = window.show();
                             let _ = window.unminimize();
                             let _ = window.set_focus();
                         }
                     });
                 }
             }

             // Start background compression job (runs daily at 3 AM)
              let compression_job = shared_compression_manager.clone();
              tauri::async_runtime::spawn(async move {

                  use tokio::time::{sleep, Duration};

                  loop {
                      let now = chrono::Utc::now();

                      // Calculate time until 3 AM
                      let mut next_run = now
                          .date_naive()
                          .and_hms_opt(3, 0, 0)
                          .unwrap()
                          .and_utc();

                      if now.hour() >= 3 {
                          next_run = next_run + chrono::Duration::days(1);
                      }

                      let duration_until_next = next_run.signed_duration_since(now);
                      let sleep_secs = duration_until_next.num_seconds().max(0) as u64;

                      sleep(Duration::from_secs(sleep_secs)).await;

                      // Run compression
                      let manager = compression_job.read().await;
                      let config = manager.get_config().await;

                      if config.enabled && config.auto_compress {
                          if let Err(err) = manager.compress_old_events().await {
                              eprintln!("Failed to compress old events: {err}");
                          }
                          if let Err(err) = manager.compress_old_trades().await {
                              eprintln!("Failed to compress old trades: {err}");
                          }
                          manager.cleanup_cache().await;
                      }
                  }
              });

              // Initialize prediction market service
              let prediction_service = market::PredictionMarketService::new();
              let shared_prediction_service: market::SharedPredictionMarketService = Arc::new(RwLock::new(prediction_service));
              app.manage(shared_prediction_service.clone());

              // Initialize diagnostics engine
              let diagnostics_engine = diagnostics::tauri_commands::initialize_diagnostics_engine(&app.handle())
                  .map_err(|e| {
                      eprintln!("Failed to initialize diagnostics engine: {e}");
                      Box::new(std::io::Error::new(std::io::ErrorKind::Other, e)) as Box<dyn Error>
                  })?;
              app.manage(diagnostics_engine.clone());

              let diagnostics_state = diagnostics_engine.clone();
              tauri::async_runtime::spawn(async move {
                  use tokio::time::{sleep, Duration};
                  loop {
                      {
                          let mut engine = diagnostics_state.write().await;
                          let _ = engine.run_full_diagnostics().await;
                      }
                      sleep(Duration::from_secs(60 * 60)).await;
                  }
              });
              // Initialize dev tools
              let logger = logger::ComprehensiveLogger::new(&app.handle())
                  .map_err(|e| {
                      eprintln!("Failed to initialize logger: {e}");
                      Box::new(e) as Box<dyn Error>
                  })?;
              let shared_logger: logger::SharedLogger = Arc::new(logger);
              app.manage(shared_logger.clone());

              let crash_reporter = errors::CrashReporter::new(&app.handle(), shared_logger.clone())
                  .map_err(|e| {
                      eprintln!("Failed to initialize crash reporter: {e}");
                      Box::new(e) as Box<dyn Error>
                  })?;
              let shared_crash_reporter: errors::SharedCrashReporter = Arc::new(crash_reporter);
              app.manage(shared_crash_reporter.clone());

              let runtime_handler = errors::RuntimeHandler::new(shared_logger.clone());
              let shared_runtime_handler: errors::SharedRuntimeHandler = Arc::new(runtime_handler);
              app.manage(shared_runtime_handler.clone());

              let performance_monitor = monitor::PerformanceMonitor::new();
              let shared_performance_monitor: monitor::SharedPerformanceMonitor = Arc::new(performance_monitor);
              app.manage(shared_performance_monitor.clone());
              shared_performance_monitor.start();

              let auto_compiler = compiler::AutoCompiler::new();
              let shared_auto_compiler = Arc::new(auto_compiler);
              app.manage(shared_auto_compiler.clone());

              let auto_fixer = fixer::AutoFixer::new(3);
              let shared_auto_fixer = Arc::new(auto_fixer);
              app.manage(shared_auto_fixer.clone());

              shared_logger.info("Dev tools initialized successfully", None);

              // Initialize mobile managers
              let mut mobile_data_dir = app
                  .path_resolver()
                  .app_data_dir()
                  .ok_or_else(|| "Unable to resolve app data directory".to_string())?;
              mobile_data_dir.push("mobile");
              std::fs::create_dir_all(&mobile_data_dir)
                  .map_err(|e| format!("Failed to create mobile directory: {e}"))?;

              let mut mobile_auth_manager = MobileAuthManager::new(mobile_data_dir.clone());
              tauri::async_runtime::block_on(mobile_auth_manager.load())
                  .map_err(|e| {
                      eprintln!("Failed to load mobile auth manager: {e}");
                      Box::new(std::io::Error::new(std::io::ErrorKind::Other, e)) as Box<dyn Error>
                  })?;
              let mobile_auth_state: SharedMobileAuthManager = Arc::new(RwLock::new(mobile_auth_manager));
              app.manage(mobile_auth_state.clone());

              let push_notification_manager = PushNotificationManager::new(1000);
              let push_notification_state: SharedPushNotificationManager = Arc::new(RwLock::new(push_notification_manager));
              app.manage(push_notification_state.clone());

              let mobile_sync_manager = MobileSyncManager::new();
              let mobile_sync_state: SharedMobileSyncManager = Arc::new(RwLock::new(mobile_sync_manager));
              app.manage(mobile_sync_state.clone());

              let mobile_trade_engine = MobileTradeEngine::new();
              let mobile_trade_state: Arc<RwLock<MobileTradeEngine>> = Arc::new(RwLock::new(mobile_trade_engine));
              app.manage(mobile_trade_state.clone());

              let widget_manager = WidgetManager::new();
              let widget_state: Arc<RwLock<WidgetManager>> = Arc::new(RwLock::new(widget_manager));
              app.manage(widget_state.clone());

              // Initialize governance manager
              let governance_manager = governance::GovernanceManager::new();
              let governance_state: governance::SharedGovernanceManager = Arc::new(RwLock::new(governance_manager));
              app.manage(governance_state.clone());

              Ok(())
              })

              // Wallet
              phantom_connect,
              phantom_disconnect,

              phantom_sign_message,
            phantom_sign_transaction,
            phantom_balance,
            list_hardware_wallets,
            connect_hardware_wallet,
            disconnect_hardware_wallet,
            get_hardware_wallet_address,
            sign_with_hardware_wallet,
            get_firmware_version,
            ledger_register_device,
            ledger_list_devices,
            ledger_get_device,
            ledger_connect_device,
            ledger_disconnect_device,
            ledger_update_device_address,
            ledger_validate_transaction,
            ledger_get_active_device,
            ledger_remove_device,
            ledger_clear_devices,
            // Multi-Wallet
            multi_wallet_add,
            multi_wallet_update,
            multi_wallet_remove,
            multi_wallet_set_active,
            multi_wallet_get_active,
            multi_wallet_list,
            multi_wallet_update_balance,
            multi_wallet_update_performance,
            multi_wallet_create_group,
            multi_wallet_update_group,
            multi_wallet_delete_group,
            multi_wallet_list_groups,
            multi_wallet_get_aggregated,
            
            // Wallet Operations
            wallet_get_token_balances,
            wallet_estimate_fee,
            wallet_send_transaction,
            wallet_generate_qr,
            wallet_generate_solana_pay_qr,
            address_book_add_contact,
            address_book_update_contact,
            address_book_delete_contact,
            address_book_list_contacts,
            address_book_search_contacts,
            address_book_export,
            address_book_import,
            swap_history_add_entry,
            swap_history_get_recent,
            wallet_get_bridge_providers,
            
            // Wallet Performance
            record_trade,
            calculate_wallet_performance,
            get_wallet_performance_data,
            get_performance_score_history,
            get_token_performance_breakdown,
            get_timing_analysis_data,
            get_best_worst_trades_data,
            get_benchmark_comparison_data,
            get_performance_alerts,
            
            // Multisig
            create_multisig_wallet,
            list_multisig_wallets,
            get_multisig_wallet,
            create_proposal,
            list_proposals,
            sign_proposal,
            execute_proposal,
            cancel_proposal,
            
            // Auth
            biometric_get_status,
            biometric_enroll,
            biometric_verify,
            biometric_disable,
            biometric_verify_fallback,
            connect_phantom,
            // Session Management
            session_create,
            session_renew,
            session_end,
            session_status,
            session_verify,
            session_update_activity,
            session_configure_timeout,
            // 2FA
            two_factor_enroll,
            two_factor_verify,
            two_factor_disable,
            two_factor_status,
            two_factor_regenerate_backup_codes,
            // API Config
            save_api_key,
            remove_api_key,
            set_use_default_key,
            test_api_connection,
            get_api_status,
            rotate_api_key,
            check_rotation_reminders,
            export_api_keys,
            import_api_keys,
            // API Analytics
            record_api_usage,
            get_api_analytics,
            get_fair_use_status,
            // AI & Sentiment
            assess_risk,
            analyze_text_sentiment,
            get_token_sentiment,
            get_all_token_sentiments,
            ingest_social_data,
            get_sentiment_alerts,
            update_sentiment_alert_config,
            get_sentiment_alert_config,
            dismiss_sentiment_alert,
            fetch_social_mentions,
            get_token_risk_score,
            get_risk_history,
            get_latest_risk_score,
            // Launch Predictor
            extract_token_features,
            predict_launch_success,
            get_launch_prediction_history,
            add_launch_training_data,
            retrain_launch_model,
            load_latest_launch_model,
            get_launch_bias_report,
            // AI Assistant
            ai_chat,
            ai_get_conversations,
            ai_delete_conversation,
            ai_get_usage_stats,
            ai_set_api_key,
            ai_is_configured,
            // Market Data
            get_coin_price,
            get_price_history,
            search_tokens,
            get_trending_coins,
            get_coin_sentiment,
            refresh_trending,
            
            // New Coins Scanner
            get_new_coins,
            get_coin_safety_report,
            scan_for_new_coins,
            
            // Top Coins
            get_top_coins,
            refresh_top_coins,
            
            // Portfolio & Analytics
            get_portfolio_metrics,
            get_positions,
            list_rebalance_profiles,
            save_rebalance_profile,
            delete_rebalance_profile,
            preview_rebalance,
            execute_rebalance,
            get_rebalance_history,
            check_rebalance_triggers,
            get_tax_lots,
            get_open_tax_lots,
            set_tax_lot_strategy,
            get_tax_lot_strategy,
            dispose_tax_lot,
            generate_tax_report,
            export_tax_report,
            get_tax_loss_harvesting_suggestions,
            get_tax_center_summary,
            update_tax_settings,
            export_tax_center_report,
            calculate_portfolio_analytics,
            get_concentration_alerts,
            get_sector_allocation,
            clear_portfolio_cache,
            watchlist_create,
            watchlist_list,
            watchlist_get,
            watchlist_update,
            watchlist_delete,
            watchlist_add_item,
            watchlist_remove_item,
            watchlist_reorder_items,
            watchlist_export,
            watchlist_import,
            // AI Portfolio Advisor
            save_risk_profile,
            get_risk_profile,
            generate_portfolio_recommendation,
            get_portfolio_recommendations,
            apply_portfolio_recommendation,
            track_recommendation_performance,
            generate_weekly_portfolio_update,
            get_weekly_portfolio_updates,
            get_performance_history,
            // Alerts & Notifications
            alert_create,
            alert_list,
            alert_get,
            alert_update,
            alert_delete,
            alert_test,
            alert_check_triggers,
            alert_reset_cooldowns,
            smart_alert_create_rule,
            smart_alert_update_rule,
            smart_alert_delete_rule,
            smart_alert_list_rules,
            smart_alert_get_rule,
            smart_alert_dry_run,
            smart_alert_execute,
            // Chat Integrations
            chat_integration_get_settings,
            chat_integration_save_settings,
            chat_integration_add_telegram,
            chat_integration_update_telegram,
            chat_integration_delete_telegram,
            chat_integration_add_slack,
            chat_integration_update_slack,
            chat_integration_delete_slack,
            chat_integration_add_discord,
            chat_integration_update_discord,
            chat_integration_delete_discord,
            chat_integration_test_telegram,
            chat_integration_test_slack,
            chat_integration_test_discord,
            chat_integration_get_delivery_logs,
            chat_integration_clear_delivery_logs,
            chat_integration_get_rate_limits,
            // Webhooks
            list_webhooks,
            get_webhook,
            create_webhook,
            update_webhook,
            delete_webhook,
            trigger_webhook,
            test_webhook,
            list_webhook_delivery_logs,
            // API Health
            get_api_health_dashboard,
            get_service_health_metrics,
            cleanup_health_records,
            // WebSocket Streams
            subscribe_price_stream,
            unsubscribe_price_stream,
            subscribe_wallet_stream,
            unsubscribe_wallet_stream,
            get_stream_status,
            reconnect_stream,
            // Chart Streams
            subscribe_chart_prices,
            unsubscribe_chart_prices,
            get_chart_subscriptions,
            // Jupiter v6 & execution safeguards
            jupiter_quote,
            jupiter_swap,
            get_network_congestion,
            get_priority_fee_estimates,
            submit_with_mev_protection,
            validate_trade_thresholds,
            // Trading & Orders
            trading_init,
            create_order,
            cancel_order,
            get_active_orders,
            get_order_history,
            get_order,
            acknowledge_order,
            update_order_prices,
            
            // Auto Trading Engine
            auto_trading_create_strategy,
            auto_trading_update_strategy,
            auto_trading_delete_strategy,
            auto_trading_start_strategy,
            auto_trading_stop_strategy,
            auto_trading_pause_strategy,
            auto_trading_activate_kill_switch,
            auto_trading_deactivate_kill_switch,
            auto_trading_get_strategies,
            auto_trading_get_strategy,
            auto_trading_get_executions,
            auto_trading_apply_parameters,
            
            // Backtesting & Optimization
            backtest_run,
            optimizer_start,
            optimizer_cancel,
            optimizer_get_runs,
            optimizer_get_run,
            
            // Paper Trading Simulation
            paper_trading_init,
            get_paper_account,
            reset_paper_account,
            execute_paper_trade,
            get_paper_positions,
            get_paper_trade_history,
            get_paper_performance,
            update_paper_position_prices,
            
            // DCA Bots
            dca_init,
            dca_create,
            dca_list,
            dca_get,
            dca_pause,
            dca_resume,
            dca_delete,
            dca_history,
            dca_performance,
            // Copy Trading
            copy_trading_init,
            copy_trading_create,
            copy_trading_list,
            copy_trading_get,
            copy_trading_pause,
            copy_trading_resume,
            copy_trading_delete,
            copy_trading_history,
            copy_trading_performance,
            copy_trading_process_activity,
            copy_trading_followed_wallets,
            
            // Wallet Monitor
            wallet_monitor_init,
            wallet_monitor_add_wallet,
            wallet_monitor_update_wallet,
            wallet_monitor_remove_wallet,
            wallet_monitor_list_wallets,
            wallet_monitor_get_activities,
            wallet_monitor_get_statistics,
            
            // Smart Money & Whale Alerts
            classify_smart_money_wallet,
            get_smart_money_wallets,
            get_smart_money_consensus,
            get_sentiment_comparison,
            get_alert_configs,
            update_alert_config,
            get_recent_whale_alerts,
            scan_wallets_for_smart_money,
            
            // Activity Logging
            security::activity_log::get_activity_logs,
            security::activity_log::export_activity_logs,
            security::activity_log::get_activity_stats,
            security::activity_log::check_suspicious_activity,
            security::activity_log::cleanup_activity_logs,
            security::activity_log::get_activity_retention,
            security::activity_log::set_activity_retention,

            // Smart Contract Security
            security::audit::scan_contract,
            security::audit::get_cached_audit,
            security::audit::clear_audit_cache,
            security::audit::check_risk_threshold,

            // Reputation System
            security::reputation::get_wallet_reputation,
            security::reputation::get_token_reputation,
            security::reputation::update_wallet_behavior,
            security::reputation::initialize_token_reputation,
            security::reputation::update_token_metrics,
            security::reputation::add_vouch,
            security::reputation::remove_vouch,
            security::reputation::get_vouches,
            security::reputation::add_to_blacklist,
            security::reputation::remove_from_blacklist,
            security::reputation::get_blacklist,
            security::reputation::submit_reputation_report,
            security::reputation::get_reputation_history,
            security::reputation::get_reputation_stats,
            security::reputation::get_reputation_settings,
            security::reputation::update_reputation_settings,

            // Academy System
            academy::create_course,
            academy::get_course,
            academy::list_courses,
            academy::create_lesson,
            academy::get_course_lessons,
            academy::create_quiz,
            academy::get_quiz,
            academy::create_challenge,
            academy::list_challenges,
            academy::create_webinar,
            academy::list_webinars,
            academy::create_mentor,
            academy::list_mentors,
            academy::get_content_stats,
            academy::start_course,
            academy::get_user_progress,
            academy::complete_course,
            academy::start_lesson,
            academy::get_lesson_progress,
            academy::update_lesson_progress,
            academy::complete_lesson,
            academy::submit_quiz,
            academy::get_quiz_attempts,
            academy::submit_challenge,
            academy::get_challenge_submissions,
            academy::record_webinar_attendance,
            academy::create_mentor_session,
            academy::get_user_mentor_sessions,
            academy::get_user_stats,
            academy::get_leaderboard,
            academy::create_badge,
            academy::get_badge,
            academy::list_badges,
            academy::award_badge,
            academy::get_user_badges,
            academy::issue_certificate,
            academy::get_user_certificates,
            academy::verify_certificate,
            academy::get_user_rewards,
            academy::claim_reward,
            academy::claim_all_rewards,
            academy::get_reward_stats,

            // Performance & Diagnostics
            get_performance_metrics,
            run_performance_test,
            reset_performance_stats,

            // Cache Management
            cache_commands::get_cache_statistics,
            cache_commands::clear_cache,
            cache_commands::warm_cache,
            cache_commands::get_ttl_config,
            cache_commands::update_ttl_config,
            cache_commands::reset_ttl_config,
            cache_commands::test_cache_performance,

            // Market Surveillance & Anomaly Detection
            add_price_data,
            add_transaction_data,
            get_anomalies,
            get_active_anomalies,
            dismiss_anomaly,
            update_anomaly_detection_config,
            get_anomaly_detection_config,
            get_anomaly_statistics,
            generate_mock_anomaly_data,

            // Event Sourcing & Audit Trail
            data::event_store::get_events_command,
            data::event_store::replay_events_command,
            data::event_store::get_state_at_time_command,
            data::event_store::export_audit_trail_command,
            data::event_store::create_snapshot_command,
            data::event_store::get_event_stats,

            // Data Compression
            data::compression_commands::get_compression_stats,
            data::compression_commands::compress_old_data,
            data::compression_commands::update_compression_config,
            data::compression_commands::get_compression_config,
            data::compression_commands::decompress_data,
            data::compression_commands::get_database_size,

            // Email Notifications
            email_save_config,
            email_get_config,
            email_delete_config,
            email_test_connection,
            email_send,
            email_get_stats,
            email_get_history,

            // Twitter Integration
            twitter_save_config,
            twitter_get_config,
            twitter_delete_config,
            twitter_test_connection,
            twitter_add_keyword,
            twitter_list_keywords,
            twitter_remove_keyword,
            twitter_add_influencer,
            twitter_list_influencers,
            twitter_remove_influencer,
            twitter_fetch_sentiment,
            twitter_get_sentiment_history,
            twitter_get_stats,
            twitter_get_tweet_history,

            // Token Flow Intelligence
            token_flow::commands::analyze_token_flows,
            token_flow::commands::export_flow_analysis,
            token_flow::commands::list_cluster_subscriptions,
            token_flow::commands::upsert_cluster_subscription,
            token_flow::commands::remove_cluster_subscription,
            // Holder Analysis & Metadata
            market::holders::get_holder_distribution,
            market::holders::get_holder_trends,
            market::holders::get_large_transfers,
            market::holders::get_token_metadata,
            market::holders::get_verification_status,
            market::holders::export_holder_data,
            market::holders::export_metadata_snapshot,

            // Prediction Markets
            market::get_prediction_markets,
            market::search_prediction_markets,
            market::create_custom_prediction,
            market::get_custom_predictions,
            market::update_custom_prediction,
            market::get_portfolio_comparison,
            market::get_consensus_data,
            market::record_prediction_performance,

            // Indicator & drawing commands
            indicator_save_state,

            indicator_list_presets,
            indicator_save_preset,
            indicator_delete_preset,
            indicator_update_preset,
            indicator_list_alerts,
            indicator_create_alert,
            indicator_delete_alert,
            indicator_update_alert,
            drawing_list,
            drawing_save,
            drawing_sync,
            drawing_list_templates,
            drawing_save_templates,

            // Chain management
            chain_get_active,
            chain_set_active,
            chain_list_chains,
            chain_list_enabled,
            chain_update_config,
            chain_get_balance,
            chain_get_fee_estimate,
            chain_get_status,
            chain_get_cross_chain_portfolio,

            // Bridge integrations
            bridge_get_quote,
            bridge_create_transaction,
            bridge_get_transaction,
            bridge_list_transactions,
            bridge_list_transactions_by_status,
            bridge_update_transaction_status,
            bridge_update_transaction_hash,
            bridge_poll_status,

            // Launchpad commands
            create_launch_config,
            update_launch_config,
            get_launch_config,
            list_launches,
            simulate_token_creation,
            launchpad_create_token,
            check_launch_safety,
            check_vesting_compliance,
            check_liquidity_lock_compliance,
            create_liquidity_lock,
            unlock_liquidity,
            get_liquidity_lock,
            list_liquidity_locks,
            create_vesting_schedule,
            release_vested_tokens,
            get_vesting_schedule,
            list_vesting_schedules,
            create_airdrop,
            activate_airdrop,
            claim_airdrop_tokens,
            get_airdrop,
            get_airdrop_metrics,
            get_distribution_metrics,

            // Stock commands
            stocks::get_trending_stocks,
            stocks::get_top_movers,
            stocks::get_new_ipos,
            stocks::get_earnings_calendar,
            stocks::get_stock_news,
            stocks::get_institutional_holdings,
            stocks::get_insider_activity,
            stocks::create_stock_alert,
            stocks::get_stock_alerts,

            // DeFi commands
            get_solend_reserves,
            get_solend_pools,
            get_solend_positions,
            get_marginfi_banks,
            get_marginfi_positions,
            get_kamino_vaults,
            get_kamino_positions,
            get_kamino_farms,
            get_staking_pools,
            get_staking_positions,
            get_staking_schedule,
            get_yield_farms,
            get_farming_opportunities,
            get_farming_positions,
            get_defi_portfolio_summary,
            get_defi_risk_metrics,
            get_defi_snapshot,
            get_auto_compound_recommendations,
            configure_auto_compound,
            get_auto_compound_config,
            get_compound_history,
            estimate_compound_apy_boost,
            get_governance_proposals,
            vote_on_proposal,
            get_governance_participation,

            // Updater commands
            get_update_settings,
            save_update_settings,
            dismiss_update,
            get_rollback_info,
            rollback_update,
            // Windowing & Multi-monitor commands
            get_monitors,
            create_floating_window,
            close_floating_window,
            set_window_position,
            set_window_size,
            set_window_always_on_top,
            get_window_position,
            get_window_size,
            snap_window_to_edge,
            maximize_window,
            minimize_window,

            // Backup & Settings Management
            backup::service::create_backup,
            backup::service::restore_backup,
            backup::service::list_backups,
            backup::service::delete_backup,
            backup::service::verify_backup_integrity,
            backup::service::export_settings,
            backup::service::import_settings,
            backup::service::reset_settings,
            backup::service::get_settings_template,
            backup::service::get_backup_schedule,
            backup::service::update_backup_schedule,
            backup::service::get_backup_status,
            backup::service::trigger_manual_backup,

            // Universal Settings
            config::commands::get_all_settings,
            config::commands::update_setting,
            config::commands::bulk_update_settings,
            config::commands::reset_settings,
            config::commands::export_settings,
            config::commands::import_settings,
            config::commands::get_setting_schema,
            config::commands::create_settings_profile,
            config::commands::load_settings_profile,
            config::commands::delete_settings_profile,
            config::commands::list_settings_profiles,
            config::commands::get_settings_change_history,
            config::commands::get_settings_template,

            // System Tray
            get_tray_settings,
            update_tray_settings,
            update_tray_stats,
            update_tray_badge,
            minimize_to_tray,
            restore_from_tray,

            // Auto-start
            get_auto_start_settings,
            update_auto_start_settings,
            check_auto_start_enabled,
            enable_auto_start,
            disable_auto_start,

            // Historical Replay
            historical_fetch_dataset,
            historical_fetch_orderbooks,
            historical_run_simulation,
            historical_compute_counterfactual,
            historical_get_cache_stats,
            historical_clear_old_data,
            historical_set_api_key,

            // Voice Interaction
            voice_request_permissions,
            voice_revoke_permissions,
            voice_start_microphone,
            voice_stop_microphone,
            voice_get_audio_status,
            voice_start_wake_word,
            voice_stop_wake_word,
            voice_get_wake_word_config,
            voice_update_wake_word_config,
            voice_process_audio_for_wake_word,
            voice_start_recognition,
            voice_stop_recognition,
            voice_get_stt_config,
            voice_update_stt_config,
            voice_get_supported_languages,
            voice_set_stt_language,
            voice_simulate_transcription,
            voice_speak,
            voice_stop_speaking,
            voice_pause_speaking,
            voice_resume_speaking,
            voice_get_tts_status,
            voice_get_tts_config,
            voice_update_tts_config,
            voice_get_available_voices,
            voice_set_voice,
            voice_set_rate,
            voice_set_pitch,
            voice_set_volume,

            // AI Chat
            ai_chat_message,
            ai_chat_message_stream,
            ai_submit_feedback,
            ai_execute_quick_action,
            ai_optimize_portfolio,
            ai_apply_optimization,
            ai_get_pattern_warnings,
            ai_dismiss_pattern_warning,

            // Voice Trading
            execute_voice_trade,
            get_portfolio_data,
            get_current_price,
            create_price_alert,
            list_alerts,
            get_market_summary,
            synthesize_speech,
            validate_voice_mfa,
            check_voice_permission,
            get_voice_capabilities,

            // Safety Mode Engine
            check_trade_safety,
            approve_trade,
            get_safety_policy,
            update_safety_policy,
            get_cooldown_status,
            reset_daily_limits,
            get_insurance_quote,
            select_insurance,
            list_insurance_providers,

            // Theme Engine
            theme_get_presets,
            theme_get_settings,
            theme_update_settings,
            theme_save_custom,
            theme_delete_custom,
            theme_export,
            theme_import,
            theme_get_os_preference,

            // Mobile companion commands
            mobile_register_device,
            mobile_create_biometric_challenge,
            mobile_verify_biometric,
            mobile_authenticate_session,
            mobile_revoke_session,
            mobile_update_push_token,
            mobile_get_devices,
            mobile_remove_device,
            mobile_queue_notification,
            mobile_get_pending_notifications,
            mobile_dequeue_notification,
            mobile_sync_data,
            mobile_get_last_sync,
            mobile_get_cached_sync_data,
            mobile_execute_quick_trade,
            mobile_safety_checks,
            mobile_get_widget_data,
            mobile_get_all_widgets,

            // Collaborative Rooms
            collab::commands::collab_create_room,
            collab::commands::collab_list_rooms,
            collab::commands::collab_get_room,
            collab::commands::collab_delete_room,
            collab::commands::collab_join_room,
            collab::commands::collab_leave_room,
            collab::commands::collab_get_participants,
            collab::commands::collab_update_permissions,
            collab::commands::collab_send_message,
            collab::commands::collab_get_messages,
            collab::commands::collab_share_watchlist,
            collab::commands::collab_get_watchlists,
            collab::commands::collab_share_order,
            collab::commands::collab_get_orders,
            collab::commands::collab_update_order,
            collab::commands::collab_share_strategy,
            collab::commands::collab_send_webrtc_signal,
            collab::commands::collab_get_webrtc_signals,
            collab::commands::collab_moderate_user,
            collab::commands::collab_get_room_state,
            collab::commands::collab_set_competition,
            collab::commands::collab_get_competition,
            collab::commands::collab_update_leaderboard,

            // Diagnostics & Troubleshooter
            diagnostics::tauri_commands::run_diagnostics,
            diagnostics::tauri_commands::get_health_report,
            diagnostics::tauri_commands::auto_repair_issue,
            diagnostics::tauri_commands::auto_repair,
            diagnostics::tauri_commands::verify_integrity,
            diagnostics::tauri_commands::manual_repair,
            diagnostics::tauri_commands::download_missing,
            diagnostics::tauri_commands::restore_defaults,
            diagnostics::tauri_commands::get_repair_history,
            diagnostics::tauri_commands::get_diagnostics_settings,
            diagnostics::tauri_commands::save_diagnostics_settings,
            diagnostics::tauri_commands::backup_before_repair,
            diagnostics::tauri_commands::rollback_repair,
            diagnostics::tauri_commands::export_diagnostics_report,

            // Governance
            sync_governance_memberships,
            get_governance_memberships,
            sync_governance_proposals,
            get_governance_proposals,
            get_all_active_governance_proposals,
            get_wallet_voting_power,
            submit_signed_vote,
            delegate_governance_votes,
            revoke_governance_delegation,
            get_governance_delegations,
            analyze_governance_proposal,
            create_governance_reminder,
            get_governance_summary,
            get_governance_deadlines,
            prepare_vote_signature,
            verify_vote_signature,
            prepare_vote_transaction,

            // Journal
            create_journal_entry,
            get_journal_entry,
            update_journal_entry,
            delete_journal_entry,
            get_journal_entries,
            get_journal_entries_count,
            generate_weekly_report,
            get_weekly_report,
            get_weekly_reports,
            get_behavioral_analytics,
            get_journal_stats,

            // Dev Tools
            compile_now,
            get_build_status,
            get_compile_errors,
            auto_fix_errors,
            get_fix_stats,
            get_fix_attempts,
            clear_fix_history,
            get_logs,
            clear_logs,
            export_logs,
            log_message,
            get_logger_config,
            set_logger_config,
            get_performance_metrics,
            get_error_stats,
            report_crash,
            get_crash_report,
            list_crash_reports,
            force_gc,
            restart_service,
            get_dev_settings,
            update_dev_settings,

            // P2P Marketplace & Escrow
            create_p2p_offer,
            get_p2p_offer,
            list_p2p_offers,
            update_offer_status,
            match_p2p_offers,
            create_p2p_escrow,
            get_p2p_escrow,
            list_p2p_escrows,
            fund_p2p_escrow,
            confirm_payment_p2p,
            release_p2p_escrow,
            cancel_p2p_escrow,
            file_p2p_dispute,
            get_p2p_dispute,
            submit_dispute_evidence,
            resolve_p2p_dispute,
            send_p2p_message,
            get_p2p_messages,
            get_trader_profile,
            check_p2p_compliance,
            get_p2p_stats,
        ])
        .run(tauri::generate_context!())
        .expect("error while running tauri application");
}<|MERGE_RESOLUTION|>--- conflicted
+++ resolved
@@ -52,19 +52,16 @@
 mod windowing;
 mod academy;
 mod governance;
-<<<<<<< HEAD
 mod journal;
 
 pub use academy::*;
 pub use governance::*;
 pub use journal::*;
-=======
 mod p2p;
 
 pub use academy::*;
 pub use governance::*;
 pub use p2p::*;
->>>>>>> 3c339899
 pub use ai::*;
 pub use ai_chat::*;
 pub use alerts::*;
@@ -182,11 +179,8 @@
 use voice::commands::{SharedVoiceState, VoiceState};
 use config::settings_manager::{SettingsManager, SharedSettingsManager};
 use governance::commands::*;
-<<<<<<< HEAD
 use journal::{JournalDatabase, SharedJournalDatabase};
-=======
 use p2p::{init_p2p_system, SharedP2PDatabase};
->>>>>>> 3c339899
 
 async fn warm_cache_on_startup(
     _app_handle: tauri::AppHandle,
