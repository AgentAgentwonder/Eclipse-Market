mod ai;
mod ai_chat;
mod alerts;
mod anomalies;
mod api;
mod api_analytics;
mod api_config;
mod auth;
mod auto_start;
mod backup;
mod bots;
mod cache_commands;
mod chains;
mod bridges;
mod chart_stream;
mod compiler;
mod config;
mod core;
<<<<<<< HEAD
mod diagnostics;
=======
mod data;
mod defi;
mod dev_tools;
>>>>>>> 9d1af7d8
mod drawings;
mod errors;
mod fixer;
mod indicators;
mod insiders;
mod logger;
mod market;
mod monitor;
mod notifications;
mod portfolio;
mod recovery;
mod security;
mod sentiment;
mod stocks;
mod stream_commands;
mod token_flow;
mod trading;
mod tray;
mod ui;
mod updater;
mod voice;
pub mod voice;
mod wallet;
mod websocket;
mod webhooks;
mod windowing;

pub use ai::*;
pub use ai_chat::*;
pub use alerts::*;
pub use anomalies::*;
pub use api::*;
pub use api_analytics::*;
pub use api_config::*;
pub use auth::*;
pub use auto_start::*;
pub use backup::*;
pub use bots::*;
pub use chains::*;
pub use bridges::*;
pub use chart_stream::*;
pub use compiler::*;
pub use config::*;
pub use core::*;
pub use data::*;
pub use defi::*;
pub use dev_tools::*;
pub use drawings::*;
pub use errors::*;
pub use fixer::*;
pub use indicators::*;
pub use insiders::*;
pub use logger::*;
pub use market::*;
pub use monitor::*;
pub use notifications::*;
pub use portfolio::*;
pub use recovery::*;
pub use sentiment::*;
pub use stocks::*;
pub use token_flow::*;
pub use trading::*;
pub use tray::*;
pub use ui::theme_engine::*;
pub use updater::*;
pub use voice::*;
pub use wallet::hardware_wallet::*;
pub use wallet::ledger::*;
pub use wallet::multi_wallet::*;
pub use wallet::operations::*;
pub use wallet::phantom::*;
pub use webhooks::*;

pub use wallet::multisig::*;
pub use wallet::performance::*;
pub use windowing::*;

use ai::SharedAIAssistant;
use alerts::{AlertManager, SharedAlertManager, SharedSmartAlertManager, SmartAlertManager};
use api::{ApiHealthMonitor, SharedApiHealthMonitor};
use drawings::{DrawingManager, SharedDrawingManager};
use indicators::{IndicatorManager, SharedIndicatorManager};
use notifications::router::{NotificationRouter, SharedNotificationRouter};
use portfolio::{AIPortfolioAdvisor, SharedAIPortfolioAdvisor, SharedWatchlistManager, WatchlistManager};
use webhooks::{WebhookManager, SharedWebhookManager};
use wallet::hardware_wallet::HardwareWalletState;
use wallet::ledger::LedgerState;
use wallet::phantom::{hydrate_wallet_state, WalletState};
use wallet::multi_wallet::MultiWalletManager;
use wallet::operations::WalletOperationsManager;
use wallet::multisig::{MultisigDatabase, SharedMultisigDatabase};
use wallet::performance::{PerformanceDatabase, SharedPerformanceDatabase};
use security::keystore::Keystore;
use security::activity_log::ActivityLogger;
use security::audit::AuditCache;
use security::reputation::{ReputationEngine, SharedReputationEngine};
use data::event_store::{EventStore, SharedEventStore};
use data::historical::{HistoricalReplayManager, SharedHistoricalReplayManager};
use auth::session_manager::SessionManager;
use auth::two_factor::TwoFactorManager;
use std::error::Error;
use std::path::PathBuf;
use std::sync::{Arc, Mutex};
use tokio::sync::RwLock;
use stream_commands::*;
use tokio::sync::RwLock;
use wallet::hardware_wallet::HardwareWalletState;
use wallet::multi_wallet::MultiWalletManager;
use wallet::phantom::{hydrate_wallet_state, WalletState};
use auto_start::{AutoStartManager, SharedAutoStartManager};
use tray::{attach_window_listeners, handle_tray_event, SharedTrayManager, TrayManager};
use core::cache_manager::{CacheType, SharedCacheManager};
use market::{HolderAnalyzer, SharedHolderAnalyzer};
use chains::{ChainManager, SharedChainManager};
use bridges::{BridgeManager, SharedBridgeManager};
use voice::commands::{SharedVoiceState, VoiceState};
use config::settings_manager::{SettingsManager, SharedSettingsManager};

async fn warm_cache_on_startup(
    _app_handle: tauri::AppHandle,
    cache_manager: SharedCacheManager,
) -> Result<(), String> {
    use serde_json::json;

    // Define top tokens to warm
    let top_tokens = vec![
        "So11111111111111111111111111111111111111112", // SOL
        "EPjFWdd5AufqSSqeM2qN1xzybapC8G4wEGGkZwyTDt1v", // USDC
        "Es9vMFrzaCERmJfrF4H2FYD4KCoNkY11McCe8BenwNYB", // USDT
        "DezXAZ8z7PnrnRJjz3wXBoRgixCa6xjnB7YaB1pPB263", // BONK
        "JUPyiwrYJFskUPiHa7hkeR8VUtAeFoSYbKedZNsDvCN", // JUP
        "7vfCXTUXx5WJV5JADk17DUJ4ksgau7utNKj4b963voxs", // ETH
        "mSoLzYCxHdYgdzU16g5QSh3i5K3z3KZK7ytfqcJm7So", // mSOL
        "7dHbWXmci3dT8UFYWYZweBLXgycu7Y3iL6trKn1Y7ARj", // stSOL
        "orcaEKTdK7LKz57vaAYr9QeNsVEPfiu6QeMU1kektZE", // ORCA
        "4k3Dyjzvzp8eMZWUXbBCjEvwSkkk59S5iCNLY3QrkX6R", // RAY
    ];

    let manager = cache_manager.read().await;

    // Preload frequently accessed entries from disk cache first
    let warmed_from_disk = manager.populate_from_disk(64).await;
    tracing::info!(preloaded_entries = warmed_from_disk, "cache warmup from disk");

    // Warm cache with top tokens
    let keys: Vec<String> = top_tokens
        .iter()
        .map(|addr| format!("token_price_{}", addr))
        .collect();

    let _ = manager.warm_cache(keys, |key| async move {
        // Mock data - in real implementation would fetch from API
        let data = json!({
            "price": 100.0,
            "change24h": 5.0,
            "volume": 1000000.0,
        });
        Ok((data, CacheType::TokenPrice))
    }).await;

    Ok(())
}

#[cfg_attr(mobile, tauri::mobile_entry_point)]
pub fn run() {
    tauri::Builder::default()
        .system_tray(TrayManager::create_tray())
        .on_system_tray_event(|app, event| {
            handle_tray_event(app, event);
        })
        .manage(WalletState::new())
        .manage(HardwareWalletState::new())
        .manage(LedgerState::new())
        .setup(|app| {
            if let Err(e) = hydrate_wallet_state(&app.handle()) {
                eprintln!("Failed to hydrate wallet state: {e}");
            }

            let keystore = Keystore::initialize(&app.handle()).map_err(|e| {
                eprintln!("Failed to initialize keystore: {e}");
                Box::new(e) as Box<dyn Error>
            })?;

            let audit_cache = AuditCache::new();
            app.manage(audit_cache);

            let session_manager = SessionManager::new();
            if let Err(e) = session_manager.hydrate(&keystore) {
                eprintln!("Failed to hydrate session manager: {e}");
            }

            let two_factor_manager = TwoFactorManager::new();
            if let Err(e) = two_factor_manager.hydrate(&keystore) {
                eprintln!("Failed to hydrate 2FA manager: {e}");
            }

            let ws_manager = WebSocketManager::new(app.handle());

            let multi_wallet_manager = MultiWalletManager::initialize(&keystore).map_err(|e| {
               eprintln!("Failed to initialize multi-wallet manager: {e}");
               Box::new(e) as Box<dyn Error>
            })?;

            let wallet_operations_manager = WalletOperationsManager::initialize(&keystore).map_err(|e| {
               eprintln!("Failed to initialize wallet operations manager: {e}");
               Box::new(e) as Box<dyn Error>
            })?;

            let activity_logger = tauri::async_runtime::block_on(async {
                ActivityLogger::new(&app.handle()).await
            }).map_err(|e| {
                eprintln!("Failed to initialize activity logger: {e}");
                Box::new(e) as Box<dyn Error>
            })?;

            let cleanup_logger = activity_logger.clone();

            // Initialize reputation engine
            let reputation_engine = tauri::async_runtime::block_on(async {
                ReputationEngine::new(&app.handle()).await
            }).map_err(|e| {
                eprintln!("Failed to initialize reputation engine: {e}");
                Box::new(e) as Box<dyn Error>
            })?;

            let shared_reputation_engine: SharedReputationEngine = Arc::new(RwLock::new(reputation_engine));
            app.manage(shared_reputation_engine.clone());

            // Initialize API config manager
            let api_config_manager = api_config::ApiConfigManager::new();
            if let Err(e) = api_config_manager.initialize(&keystore) {
                eprintln!("Failed to initialize API config manager: {e}");
            }

            // Initialize API health monitor
            let api_health_monitor = tauri::async_runtime::block_on(async {
                ApiHealthMonitor::new(&app.handle()).await
            }).map_err(|e| {
                eprintln!("Failed to initialize API health monitor: {e}");
                Box::new(e) as Box<dyn Error>
            })?;

            let api_health_state: SharedApiHealthMonitor = Arc::new(RwLock::new(api_health_monitor));

            app.manage(keystore);
            app.manage(multi_wallet_manager);
            app.manage(wallet_operations_manager);
            app.manage(session_manager);
            app.manage(two_factor_manager);
            app.manage(ws_manager);
            app.manage(activity_logger);
            app.manage(api_config_manager);
            app.manage(api_health_state.clone());

            let chain_manager: SharedChainManager = Arc::new(RwLock::new(ChainManager::new()));
            app.manage(chain_manager.clone());

            let bridge_manager: SharedBridgeManager = Arc::new(RwLock::new(BridgeManager::new()));
            app.manage(bridge_manager.clone());

            let usage_tracker = api_analytics::initialize_usage_tracker(&app.handle()).map_err(|e| {
                eprintln!("Failed to initialize API usage tracker: {e}");
                Box::new(std::io::Error::new(std::io::ErrorKind::Other, e)) as Box<dyn Error>
            })?;
            app.manage(usage_tracker);

            // Initialize universal settings manager
            let settings_manager = SettingsManager::new(&app.handle()).map_err(|e| {
                eprintln!("Failed to initialize settings manager: {e}");
                Box::new(e) as Box<dyn Error>
            })?;
            let settings_state: SharedSettingsManager = Arc::new(RwLock::new(settings_manager));
            app.manage(settings_state.clone());

            tauri::async_runtime::spawn(async move {
                use tokio::time::{sleep, Duration};

                if let Err(err) = cleanup_logger.cleanup_old_logs(None).await {
                    eprintln!("Failed to run initial activity log cleanup: {err}");
                }

                loop {
                    sleep(Duration::from_secs(24 * 60 * 60)).await;
                    if let Err(err) = cleanup_logger.cleanup_old_logs(None).await {
                        eprintln!("Failed to run scheduled activity log cleanup: {err}");
                    }
                }
            });

            trading::register_trading_state(app);
            trading::register_paper_trading_state(app);
            trading::register_auto_trading_state(app);
            trading::register_optimizer_state(app);

            // Initialize safety engine
            let default_policy = trading::safety::policy::SafetyPolicy::default();
            let safety_engine = trading::SafetyEngine::new(default_policy, 30);
            let safety_state: trading::SharedSafetyEngine = Arc::new(RwLock::new(safety_engine));
            app.manage(safety_state.clone());

            // Initialize wallet monitor
            let monitor_handle = app.handle();
            tauri::async_runtime::spawn(async move {
               if let Err(err) = insiders::init_wallet_monitor(&monitor_handle).await {
                   eprintln!("Failed to initialize wallet monitor: {err}");
               }
            });

            // Initialize multisig database
            let mut multisig_db_path = app
                .path_resolver()
                .app_data_dir()
                .ok_or_else(|| "Unable to resolve app data directory".to_string())?;

            std::fs::create_dir_all(&multisig_db_path)
                .map_err(|e| format!("Failed to create app data directory: {e}"))?;

            multisig_db_path.push("multisig.db");

            let multisig_db = tauri::async_runtime::block_on(MultisigDatabase::new(multisig_db_path))
                .map_err(|e| {
                    eprintln!("Failed to initialize multisig database: {e}");
                    Box::new(e) as Box<dyn Error>
                })?;

            let multisig_state: SharedMultisigDatabase = Arc::new(RwLock::new(multisig_db));
            app.manage(multisig_state.clone());

            // Initialize performance database
            let mut performance_db_path = app
                .path_resolver()
                .app_data_dir()
                .ok_or_else(|| "Unable to resolve app data directory".to_string())?;

            std::fs::create_dir_all(&performance_db_path)
                .map_err(|e| format!("Failed to create app data directory: {e}"))?;

            performance_db_path.push("performance.db");

            let performance_db = tauri::async_runtime::block_on(PerformanceDatabase::new(performance_db_path))
                .map_err(|e| {
                    eprintln!("Failed to initialize performance database: {e}");
                    Box::new(e) as Box<dyn Error>
                })?;

            let performance_state: SharedPerformanceDatabase = Arc::new(RwLock::new(performance_db));
            app.manage(performance_state.clone());

            // Initialize backup service and scheduler
            let backup_service = backup::service::BackupService::new(&app.handle());
            let backup_service_state: backup::service::SharedBackupService = Arc::new(RwLock::new(backup_service));
            app.manage(backup_service_state.clone());

            let backup_scheduler = backup::scheduler::BackupScheduler::new(&app.handle()).map_err(|e| {
                eprintln!("Failed to initialize backup scheduler: {e}");
                Box::new(e) as Box<dyn Error>
            })?;
            let backup_scheduler_state: backup::scheduler::SharedBackupScheduler = Arc::new(RwLock::new(backup_scheduler));
            app.manage(backup_scheduler_state.clone());

             let automation_handle = app.handle();
             tauri::async_runtime::spawn(async move {
                 if let Err(err) = bots::init_dca(&automation_handle).await {
                     eprintln!("Failed to initialize DCA bots: {err}");
                 }
                 if let Err(err) = trading::init_copy_trading(&automation_handle).await {
                     eprintln!("Failed to initialize copy trading: {err}");
                 }
             });

             let portfolio_data = portfolio::PortfolioDataState::new();
             let rebalancer_state = portfolio::RebalancerState::default();
             let tax_lots_state = portfolio::TaxLotsState::default();

             app.manage(std::sync::Mutex::new(portfolio_data));
             app.manage(std::sync::Mutex::new(rebalancer_state));
             app.manage(std::sync::Mutex::new(tax_lots_state));

             // Initialize new coins scanner
             let new_coins_scanner = tauri::async_runtime::block_on(async {
                 market::NewCoinsScanner::new(&app.handle()).await
             }).map_err(|e| {
                 eprintln!("Failed to initialize new coins scanner: {e}");
                 Box::new(e) as Box<dyn Error>
             })?;

             let scanner_state: market::SharedNewCoinsScanner = Arc::new(RwLock::new(new_coins_scanner));
             app.manage(scanner_state.clone());

             // Start background scanning task
             let scanner_for_loop = scanner_state.clone();
             market::start_new_coins_scanner(scanner_for_loop);

             let top_coins_cache: market::SharedTopCoinsCache = Arc::new(RwLock::new(market::TopCoinsCache::new()));
             app.manage(top_coins_cache.clone());

             // Initialize watchlist manager
             let watchlist_manager = tauri::async_runtime::block_on(async {
                 WatchlistManager::new(&app.handle()).await
             }).map_err(|e| {
                 eprintln!("Failed to initialize watchlist manager: {e}");
                 Box::new(e) as Box<dyn Error>
             })?;

             let watchlist_state: SharedWatchlistManager = Arc::new(RwLock::new(watchlist_manager));
             app.manage(watchlist_state.clone());

             let token_flow_state = token_flow::commands::create_token_flow_state();
             app.manage(token_flow_state.clone());

             // Initialize alert manager
             let alert_manager = tauri::async_runtime::block_on(async {
                 AlertManager::new(&app.handle()).await
             }).map_err(|e| {
                 eprintln!("Failed to initialize alert manager: {e}");
                 Box::new(e) as Box<dyn Error>
             })?;

             let alert_state: SharedAlertManager = Arc::new(RwLock::new(alert_manager));
             app.manage(alert_state.clone());

             let smart_alert_manager = tauri::async_runtime::block_on(async {
                 SmartAlertManager::new(&app.handle()).await
             }).map_err(|e| {
                 eprintln!("Failed to initialize smart alert manager: {e}");
                 Box::new(e) as Box<dyn Error>
             })?;

             let smart_alert_state: SharedSmartAlertManager = Arc::new(RwLock::new(smart_alert_manager));
             app.manage(smart_alert_state.clone());

             // Start alert cooldown reset task
             let alert_reset_state = alert_state.clone();
             tauri::async_runtime::spawn(async move {
                 use tokio::time::{sleep, Duration};
                 loop {
                     sleep(Duration::from_secs(60)).await; // Check every minute
                     let mgr = alert_reset_state.read().await;
                     if let Err(err) = mgr.reset_cooldowns().await {
                         eprintln!("Failed to reset alert cooldowns: {err}");
                     }
                 }
             });

             // Initialize notification router

                 NotificationRouter::new(&app.handle()).await
             }).map_err(|e| {
                 eprintln!("Failed to initialize notification router: {e}");
                 Box::new(e) as Box<dyn Error>
             })?;

             let notification_state: SharedNotificationRouter = Arc::new(RwLock::new(notification_router));
             app.manage(notification_state.clone());

             // Initialize indicator manager
             let app_data_dir = app
                 .path_resolver()
                 .app_data_dir()
                 .ok_or_else(|| "Unable to resolve app data directory".to_string())?;
             
             let indicator_manager = IndicatorManager::new(app_data_dir.clone());
             let indicator_state: SharedIndicatorManager = Arc::new(RwLock::new(indicator_manager));
             app.manage(indicator_state.clone());

             // Initialize drawing manager
             let drawing_manager = DrawingManager::new(app_data_dir.clone());
             let drawing_state: SharedDrawingManager = Arc::new(RwLock::new(drawing_manager));
             app.manage(drawing_state.clone());

             // Initialize webhook manager
             let webhook_manager = tauri::async_runtime::block_on(async {
                 WebhookManager::new(&app.handle()).await
             }).map_err(|e| {
                 eprintln!("Failed to initialize webhook manager: {e}");
                 Box::new(e) as Box<dyn Error>
             })?;

             let webhook_state: SharedWebhookManager = Arc::new(RwLock::new(webhook_manager));
             app.manage(webhook_state.clone());

             // Initialize cache manager
             let cache_manager = core::cache_manager::CacheManager::new(100, 1000);
             let shared_cache_manager = Arc::new(RwLock::new(cache_manager));
             app.manage(shared_cache_manager.clone());

             // Start background cache warming
             let app_handle = app.handle();
             let cache_manager_handle = shared_cache_manager.clone();
             tauri::async_runtime::spawn(async move {
                 if let Err(err) = warm_cache_on_startup(app_handle, cache_manager_handle).await {
                     eprintln!("Failed to warm cache on startup: {err}");
                 }
             });

             // Initialize sentiment manager
             let sentiment_manager = sentiment::SentimentManager::new();
             let sentiment_state: sentiment::SharedSentimentManager = Arc::new(RwLock::new(sentiment_manager));
             app.manage(sentiment_state.clone());

             // Initialize anomaly detector
             let anomaly_detector = anomalies::AnomalyDetector::new();
             let anomaly_state: anomalies::SharedAnomalyDetector = Arc::new(RwLock::new(anomaly_detector));
             app.manage(anomaly_state.clone());

             // Initialize event store
             let mut event_store_path = app
                 .path_resolver()
                 .app_data_dir()
                 .ok_or_else(|| "Unable to resolve app data directory".to_string())?;

             event_store_path.push("events.db");

             let event_store = tauri::async_runtime::block_on(EventStore::new(event_store_path))
                 .map_err(|e| {
                     eprintln!("Failed to initialize event store: {e}");
                     Box::new(e) as Box<dyn Error>
                 })?;

             let shared_event_store: SharedEventStore = Arc::new(RwLock::new(event_store));
             app.manage(shared_event_store.clone());

             // Initialize compression manager
             let mut compression_db_path = app
                 .path_resolver()
                 .app_data_dir()
                 .ok_or_else(|| "Unable to resolve app data directory".to_string())?;

             compression_db_path.push("events.db");

             let compression_manager = tauri::async_runtime::block_on(CompressionManager::new(compression_db_path))
                 .map_err(|e| {
                     eprintln!("Failed to initialize compression manager: {e}");
                     Box::new(e) as Box<dyn Error>
                 })?;

             let shared_compression_manager: SharedCompressionManager = Arc::new(RwLock::new(compression_manager));
             app.manage(shared_compression_manager.clone());

             // Initialize holder analyzer
             let holder_analyzer = tauri::async_runtime::block_on(async {
                 HolderAnalyzer::new(&app.handle()).await
             }).map_err(|e| {
                 eprintln!("Failed to initialize holder analyzer: {e}");
                 Box::new(e) as Box<dyn Error>
             })?;

             let shared_holder_analyzer: SharedHolderAnalyzer = Arc::new(RwLock::new(holder_analyzer));
             app.manage(shared_holder_analyzer.clone());

             // Initialize stock cache state
             let stock_cache: stocks::SharedStockCache = Arc::new(RwLock::new(stocks::StockCache::default()));
             app.manage(stock_cache.clone());
             // Initialize risk analyzer
             let risk_analyzer = tauri::async_runtime::block_on(async {
                 ai::RiskAnalyzer::new(&app.handle()).await
             }).map_err(|e| {
                 eprintln!("Failed to initialize risk analyzer: {e}");
                 Box::new(e) as Box<dyn Error>
             })?;

             let shared_risk_analyzer: ai::SharedRiskAnalyzer = Arc::new(RwLock::new(risk_analyzer));
             app.manage(shared_risk_analyzer.clone());

             // Initialize AI portfolio advisor
             let ai_advisor = tauri::async_runtime::block_on(async {
                 AIPortfolioAdvisor::new(&app.handle()).await
             }).map_err(|e| {
                 eprintln!("Failed to initialize AI portfolio advisor: {e}");
                 Box::new(e) as Box<dyn Error>
             })?;

             let shared_ai_advisor: SharedAIPortfolioAdvisor = Arc::new(RwLock::new(ai_advisor));
             app.manage(shared_ai_advisor.clone());

             // Initialize AI Assistant
             let ai_assistant = tauri::async_runtime::block_on(async {
                 ai::AIAssistant::new(&app.handle(), &keystore).await
             }).map_err(|e| {
                 eprintln!("Failed to initialize AI assistant: {e}");
                 Box::new(std::io::Error::new(std::io::ErrorKind::Other, e)) as Box<dyn Error>
             })?;

             let shared_ai_assistant: ai::SharedAIAssistant = Arc::new(RwLock::new(ai_assistant));
             app.manage(shared_ai_assistant.clone());

             // Initialize updater state
             let updater_state = UpdaterState::new(&app.handle()).map_err(|e| {
                 eprintln!("Failed to initialize updater state: {e}");
                 Box::new(std::io::Error::new(std::io::ErrorKind::Other, e)) as Box<dyn Error>
             })?;

             let shared_updater_state: SharedUpdaterState = Arc::new(updater_state);
             app.manage(shared_updater_state.clone());

             // Initialize system tray manager
             let tray_manager = TrayManager::new();
             tray_manager.initialize(&app.handle());
             let shared_tray_manager: SharedTrayManager = Arc::new(tray_manager);
             app.manage(shared_tray_manager.clone());

             // Initialize auto-start manager
             let app_name = "Eclipse Market Pro";
             let app_path = std::env::current_exe()
                 .ok()
                 .and_then(|p| p.to_str().map(|s| s.to_string()))
                 .unwrap_or_else(|| "eclipse-market-pro".to_string());
             
             let auto_start_manager = AutoStartManager::new(app_name, &app_path)
                 .map_err(|e| {
                     eprintln!("Failed to initialize auto-start manager: {e}");
                     Box::new(std::io::Error::new(std::io::ErrorKind::Other, e)) as Box<dyn Error>
                 })?;
             auto_start_manager.initialize(&app.handle());
             let shared_auto_start_manager: SharedAutoStartManager = Arc::new(auto_start_manager);
             app.manage(shared_auto_start_manager.clone());

             // Initialize historical replay manager
             let historical_replay_manager = tauri::async_runtime::block_on(async {
                 HistoricalReplayManager::new(&app.handle(), None).await
             }).map_err(|e| {
                 eprintln!("Failed to initialize historical replay manager: {e}");
                 Box::new(std::io::Error::new(std::io::ErrorKind::Other, e)) as Box<dyn Error>
             })?;

             let shared_historical_manager: SharedHistoricalReplayManager = Arc::new(RwLock::new(historical_replay_manager));
             app.manage(shared_historical_manager.clone());

             // Initialize voice state
             let voice_state = VoiceState::new();
             let shared_voice_state: SharedVoiceState = Arc::new(RwLock::new(voice_state));
             app.manage(shared_voice_state.clone());

             // Initialize theme engine
             let theme_engine = ui::theme_engine::ThemeEngine::initialize(&app.handle()).map_err(|e| {
                 eprintln!("Failed to initialize theme engine: {e}");
                 Box::new(std::io::Error::new(std::io::ErrorKind::Other, e)) as Box<dyn Error>
             })?;
             let shared_theme_engine: ui::theme_engine::SharedThemeEngine = Arc::new(std::sync::Mutex::new(theme_engine));
             app.manage(shared_theme_engine.clone());

             // Attach tray window listeners
             if let Some(window) = app.get_window("main") {
                 attach_window_listeners(&window, shared_tray_manager.clone());
             }

             // Handle auto-start behavior
             let auto_settings = shared_auto_start_manager.get_settings();
             let launched_from_auto_start = std::env::args().any(|arg| arg == "--auto-start");
             if launched_from_auto_start {
                 if auto_settings.start_minimized {
                     if let Some(window) = app.get_window("main") {
                         let _ = window.hide();
                     }
                     shared_tray_manager.notify_minimized(&app.handle());
                 } else if auto_settings.delay_seconds > 0 {
                     if let Some(window) = app.get_window("main") {
                         let _ = window.hide();
                     }
                     let app_handle = app.handle();
                     let delay = auto_settings.delay_seconds;
                     tauri::async_runtime::spawn(async move {
                         use tokio::time::{sleep, Duration};
                         sleep(Duration::from_secs(delay as u64)).await;
                         if let Some(window) = app_handle.get_window("main") {
                             let _ = window.show();
                             let _ = window.unminimize();
                             let _ = window.set_focus();
                         }
                     });
                 }
             }

             // Start background compression job (runs daily at 3 AM)
              let compression_job = shared_compression_manager.clone();
              tauri::async_runtime::spawn(async move {

                  use tokio::time::{sleep, Duration};

                  loop {
                      let now = chrono::Utc::now();

                      // Calculate time until 3 AM
                      let mut next_run = now
                          .date_naive()
                          .and_hms_opt(3, 0, 0)
                          .unwrap()
                          .and_utc();

                      if now.hour() >= 3 {
                          next_run = next_run + chrono::Duration::days(1);
                      }

                      let duration_until_next = next_run.signed_duration_since(now);
                      let sleep_secs = duration_until_next.num_seconds().max(0) as u64;

                      sleep(Duration::from_secs(sleep_secs)).await;

                      // Run compression
                      let manager = compression_job.read().await;
                      let config = manager.get_config().await;

                      if config.enabled && config.auto_compress {
                          if let Err(err) = manager.compress_old_events().await {
                              eprintln!("Failed to compress old events: {err}");
                          }
                          if let Err(err) = manager.compress_old_trades().await {
                              eprintln!("Failed to compress old trades: {err}");
                          }
                          manager.cleanup_cache().await;
                      }
                  }
              });

              // Initialize prediction market service
              let prediction_service = market::PredictionMarketService::new();
              let shared_prediction_service: market::SharedPredictionMarketService = Arc::new(RwLock::new(prediction_service));
              app.manage(shared_prediction_service.clone());

<<<<<<< HEAD
              // Initialize diagnostics engine
              let diagnostics_engine = diagnostics::tauri_commands::initialize_diagnostics_engine(&app.handle())
                  .map_err(|e| {
                      eprintln!("Failed to initialize diagnostics engine: {e}");
                      Box::new(std::io::Error::new(std::io::ErrorKind::Other, e)) as Box<dyn Error>
                  })?;
              app.manage(diagnostics_engine.clone());

              let diagnostics_state = diagnostics_engine.clone();
              tauri::async_runtime::spawn(async move {
                  use tokio::time::{sleep, Duration};
                  loop {
                      {
                          let mut engine = diagnostics_state.write().await;
                          let _ = engine.run_full_diagnostics().await;
                      }
                      sleep(Duration::from_secs(60 * 60)).await;
                  }
              });
=======
              // Initialize dev tools
              let logger = logger::ComprehensiveLogger::new(&app.handle())
                  .map_err(|e| {
                      eprintln!("Failed to initialize logger: {e}");
                      Box::new(e) as Box<dyn Error>
                  })?;
              let shared_logger: logger::SharedLogger = Arc::new(logger);
              app.manage(shared_logger.clone());

              let crash_reporter = errors::CrashReporter::new(&app.handle(), shared_logger.clone())
                  .map_err(|e| {
                      eprintln!("Failed to initialize crash reporter: {e}");
                      Box::new(e) as Box<dyn Error>
                  })?;
              let shared_crash_reporter: errors::SharedCrashReporter = Arc::new(crash_reporter);
              app.manage(shared_crash_reporter.clone());

              let runtime_handler = errors::RuntimeHandler::new(shared_logger.clone());
              let shared_runtime_handler: errors::SharedRuntimeHandler = Arc::new(runtime_handler);
              app.manage(shared_runtime_handler.clone());

              let performance_monitor = monitor::PerformanceMonitor::new();
              let shared_performance_monitor: monitor::SharedPerformanceMonitor = Arc::new(performance_monitor);
              app.manage(shared_performance_monitor.clone());
              shared_performance_monitor.start();

              let auto_compiler = compiler::AutoCompiler::new();
              let shared_auto_compiler = Arc::new(auto_compiler);
              app.manage(shared_auto_compiler.clone());

              let auto_fixer = fixer::AutoFixer::new(3);
              let shared_auto_fixer = Arc::new(auto_fixer);
              app.manage(shared_auto_fixer.clone());

              shared_logger.info("Dev tools initialized successfully", None);
>>>>>>> 9d1af7d8

              Ok(())
              })

             // Wallet
             phantom_connect,
             phantom_disconnect,

            phantom_sign_message,
            phantom_sign_transaction,
            phantom_balance,
            list_hardware_wallets,
            connect_hardware_wallet,
            disconnect_hardware_wallet,
            get_hardware_wallet_address,
            sign_with_hardware_wallet,
            get_firmware_version,
            ledger_register_device,
            ledger_list_devices,
            ledger_get_device,
            ledger_connect_device,
            ledger_disconnect_device,
            ledger_update_device_address,
            ledger_validate_transaction,
            ledger_get_active_device,
            ledger_remove_device,
            ledger_clear_devices,
            // Multi-Wallet
            multi_wallet_add,
            multi_wallet_update,
            multi_wallet_remove,
            multi_wallet_set_active,
            multi_wallet_get_active,
            multi_wallet_list,
            multi_wallet_update_balance,
            multi_wallet_update_performance,
            multi_wallet_create_group,
            multi_wallet_update_group,
            multi_wallet_delete_group,
            multi_wallet_list_groups,
            multi_wallet_get_aggregated,
            
            // Wallet Operations
            wallet_get_token_balances,
            wallet_estimate_fee,
            wallet_send_transaction,
            wallet_generate_qr,
            wallet_generate_solana_pay_qr,
            address_book_add_contact,
            address_book_update_contact,
            address_book_delete_contact,
            address_book_list_contacts,
            address_book_search_contacts,
            address_book_export,
            address_book_import,
            swap_history_add_entry,
            swap_history_get_recent,
            wallet_get_bridge_providers,
            
            // Wallet Performance
            record_trade,
            calculate_wallet_performance,
            get_wallet_performance_data,
            get_performance_score_history,
            get_token_performance_breakdown,
            get_timing_analysis_data,
            get_best_worst_trades_data,
            get_benchmark_comparison_data,
            get_performance_alerts,
            
            // Multisig
            create_multisig_wallet,
            list_multisig_wallets,
            get_multisig_wallet,
            create_proposal,
            list_proposals,
            sign_proposal,
            execute_proposal,
            cancel_proposal,
            
            // Auth
            biometric_get_status,
            biometric_enroll,
            biometric_verify,
            biometric_disable,
            biometric_verify_fallback,
            connect_phantom,
            // Session Management
            session_create,
            session_renew,
            session_end,
            session_status,
            session_verify,
            session_update_activity,
            session_configure_timeout,
            // 2FA
            two_factor_enroll,
            two_factor_verify,
            two_factor_disable,
            two_factor_status,
            two_factor_regenerate_backup_codes,
            // API Config
            save_api_key,
            remove_api_key,
            set_use_default_key,
            test_api_connection,
            get_api_status,
            rotate_api_key,
            check_rotation_reminders,
            export_api_keys,
            import_api_keys,
            // API Analytics
            record_api_usage,
            get_api_analytics,
            get_fair_use_status,
            // AI & Sentiment
            assess_risk,
            analyze_text_sentiment,
            get_token_sentiment,
            get_all_token_sentiments,
            ingest_social_data,
            get_sentiment_alerts,
            update_sentiment_alert_config,
            get_sentiment_alert_config,
            dismiss_sentiment_alert,
            fetch_social_mentions,
            get_token_risk_score,
            get_risk_history,
            get_latest_risk_score,
            // AI Assistant
            ai_chat,
            ai_get_conversations,
            ai_delete_conversation,
            ai_get_usage_stats,
            ai_set_api_key,
            ai_is_configured,
            // Market Data
            get_coin_price,
            get_price_history,
            search_tokens,
            get_trending_coins,
            get_coin_sentiment,
            refresh_trending,
            
            // New Coins Scanner
            get_new_coins,
            get_coin_safety_report,
            scan_for_new_coins,
            
            // Top Coins
            get_top_coins,
            refresh_top_coins,
            
            // Portfolio & Analytics
            get_portfolio_metrics,
            get_positions,
            list_rebalance_profiles,
            save_rebalance_profile,
            delete_rebalance_profile,
            preview_rebalance,
            execute_rebalance,
            get_rebalance_history,
            check_rebalance_triggers,
            get_tax_lots,
            get_open_tax_lots,
            set_tax_lot_strategy,
            get_tax_lot_strategy,
            dispose_tax_lot,
            generate_tax_report,
            export_tax_report,
            get_tax_loss_harvesting_suggestions,
            calculate_portfolio_analytics,
            get_concentration_alerts,
            get_sector_allocation,
            clear_portfolio_cache,
            watchlist_create,
            watchlist_list,
            watchlist_get,
            watchlist_update,
            watchlist_delete,
            watchlist_add_item,
            watchlist_remove_item,
            watchlist_reorder_items,
            watchlist_export,
            watchlist_import,
            // AI Portfolio Advisor
            save_risk_profile,
            get_risk_profile,
            generate_portfolio_recommendation,
            get_portfolio_recommendations,
            apply_portfolio_recommendation,
            track_recommendation_performance,
            generate_weekly_portfolio_update,
            get_weekly_portfolio_updates,
            get_performance_history,
            // Alerts & Notifications
            alert_create,
            alert_list,
            alert_get,
            alert_update,
            alert_delete,
            alert_test,
            alert_check_triggers,
            alert_reset_cooldowns,
            smart_alert_create_rule,
            smart_alert_update_rule,
            smart_alert_delete_rule,
            smart_alert_list_rules,
            smart_alert_get_rule,
            smart_alert_dry_run,
            smart_alert_execute,
            // Chat Integrations
            chat_integration_get_settings,
            chat_integration_save_settings,
            chat_integration_add_telegram,
            chat_integration_update_telegram,
            chat_integration_delete_telegram,
            chat_integration_add_slack,
            chat_integration_update_slack,
            chat_integration_delete_slack,
            chat_integration_add_discord,
            chat_integration_update_discord,
            chat_integration_delete_discord,
            chat_integration_test_telegram,
            chat_integration_test_slack,
            chat_integration_test_discord,
            chat_integration_get_delivery_logs,
            chat_integration_clear_delivery_logs,
            chat_integration_get_rate_limits,
            // Webhooks
            list_webhooks,
            get_webhook,
            create_webhook,
            update_webhook,
            delete_webhook,
            trigger_webhook,
            test_webhook,
            list_webhook_delivery_logs,
            // API Health
            get_api_health_dashboard,
            get_service_health_metrics,
            cleanup_health_records,
            // WebSocket Streams
            subscribe_price_stream,
            unsubscribe_price_stream,
            subscribe_wallet_stream,
            unsubscribe_wallet_stream,
            get_stream_status,
            reconnect_stream,
            // Chart Streams
            subscribe_chart_prices,
            unsubscribe_chart_prices,
            get_chart_subscriptions,
            // Jupiter v6 & execution safeguards
            jupiter_quote,
            jupiter_swap,
            get_network_congestion,
            get_priority_fee_estimates,
            submit_with_mev_protection,
            validate_trade_thresholds,
            // Trading & Orders
            trading_init,
            create_order,
            cancel_order,
            get_active_orders,
            get_order_history,
            get_order,
            acknowledge_order,
            update_order_prices,
            
            // Auto Trading Engine
            auto_trading_create_strategy,
            auto_trading_update_strategy,
            auto_trading_delete_strategy,
            auto_trading_start_strategy,
            auto_trading_stop_strategy,
            auto_trading_pause_strategy,
            auto_trading_activate_kill_switch,
            auto_trading_deactivate_kill_switch,
            auto_trading_get_strategies,
            auto_trading_get_strategy,
            auto_trading_get_executions,
            auto_trading_apply_parameters,
            
            // Backtesting & Optimization
            backtest_run,
            optimizer_start,
            optimizer_cancel,
            optimizer_get_runs,
            optimizer_get_run,
            
            // Paper Trading Simulation
            paper_trading_init,
            get_paper_account,
            reset_paper_account,
            execute_paper_trade,
            get_paper_positions,
            get_paper_trade_history,
            get_paper_performance,
            update_paper_position_prices,
            
            // DCA Bots
            dca_init,
            dca_create,
            dca_list,
            dca_get,
            dca_pause,
            dca_resume,
            dca_delete,
            dca_history,
            dca_performance,
            // Copy Trading
            copy_trading_init,
            copy_trading_create,
            copy_trading_list,
            copy_trading_get,
            copy_trading_pause,
            copy_trading_resume,
            copy_trading_delete,
            copy_trading_history,
            copy_trading_performance,
            copy_trading_process_activity,
            copy_trading_followed_wallets,
            
            // Wallet Monitor
            wallet_monitor_init,
            wallet_monitor_add_wallet,
            wallet_monitor_update_wallet,
            wallet_monitor_remove_wallet,
            wallet_monitor_list_wallets,
            wallet_monitor_get_activities,
            wallet_monitor_get_statistics,
            
            // Smart Money & Whale Alerts
            classify_smart_money_wallet,
            get_smart_money_wallets,
            get_smart_money_consensus,
            get_sentiment_comparison,
            get_alert_configs,
            update_alert_config,
            get_recent_whale_alerts,
            scan_wallets_for_smart_money,
            
            // Activity Logging
            security::activity_log::get_activity_logs,
            security::activity_log::export_activity_logs,
            security::activity_log::get_activity_stats,
            security::activity_log::check_suspicious_activity,
            security::activity_log::cleanup_activity_logs,
            security::activity_log::get_activity_retention,
            security::activity_log::set_activity_retention,

            // Smart Contract Security
            security::audit::scan_contract,
            security::audit::get_cached_audit,
            security::audit::clear_audit_cache,
            security::audit::check_risk_threshold,

            // Reputation System
            security::reputation::get_wallet_reputation,
            security::reputation::get_token_reputation,
            security::reputation::update_wallet_behavior,
            security::reputation::initialize_token_reputation,
            security::reputation::update_token_metrics,
            security::reputation::add_vouch,
            security::reputation::remove_vouch,
            security::reputation::get_vouches,
            security::reputation::add_to_blacklist,
            security::reputation::remove_from_blacklist,
            security::reputation::get_blacklist,
            security::reputation::submit_reputation_report,
            security::reputation::get_reputation_history,
            security::reputation::get_reputation_stats,
            security::reputation::get_reputation_settings,
            security::reputation::update_reputation_settings,

            // Performance & Diagnostics
            get_performance_metrics,
            run_performance_test,
            reset_performance_stats,

            // Cache Management
            cache_commands::get_cache_statistics,
            cache_commands::clear_cache,
            cache_commands::warm_cache,
            cache_commands::get_ttl_config,
            cache_commands::update_ttl_config,
            cache_commands::reset_ttl_config,
            cache_commands::test_cache_performance,

            // Market Surveillance & Anomaly Detection
            add_price_data,
            add_transaction_data,
            get_anomalies,
            get_active_anomalies,
            dismiss_anomaly,
            update_anomaly_detection_config,
            get_anomaly_detection_config,
            get_anomaly_statistics,
            generate_mock_anomaly_data,

            // Event Sourcing & Audit Trail
            data::event_store::get_events_command,
            data::event_store::replay_events_command,
            data::event_store::get_state_at_time_command,
            data::event_store::export_audit_trail_command,
            data::event_store::create_snapshot_command,
            data::event_store::get_event_stats,

            // Data Compression
            data::compression_commands::get_compression_stats,
            data::compression_commands::compress_old_data,
            data::compression_commands::update_compression_config,
            data::compression_commands::get_compression_config,
            data::compression_commands::decompress_data,
            data::compression_commands::get_database_size,

            // Email Notifications
            email_save_config,
            email_get_config,
            email_delete_config,
            email_test_connection,
            email_send,
            email_get_stats,
            email_get_history,

            // Twitter Integration
            twitter_save_config,
            twitter_get_config,
            twitter_delete_config,
            twitter_test_connection,
            twitter_add_keyword,
            twitter_list_keywords,
            twitter_remove_keyword,
            twitter_add_influencer,
            twitter_list_influencers,
            twitter_remove_influencer,
            twitter_fetch_sentiment,
            twitter_get_sentiment_history,
            twitter_get_stats,
            twitter_get_tweet_history,

            // Token Flow Intelligence
            token_flow::commands::analyze_token_flows,
            token_flow::commands::export_flow_analysis,
            token_flow::commands::list_cluster_subscriptions,
            token_flow::commands::upsert_cluster_subscription,
            token_flow::commands::remove_cluster_subscription,
            // Holder Analysis & Metadata
            market::holders::get_holder_distribution,
            market::holders::get_holder_trends,
            market::holders::get_large_transfers,
            market::holders::get_token_metadata,
            market::holders::get_verification_status,
            market::holders::export_holder_data,
            market::holders::export_metadata_snapshot,

            // Prediction Markets
            market::get_prediction_markets,
            market::search_prediction_markets,
            market::create_custom_prediction,
            market::get_custom_predictions,
            market::update_custom_prediction,
            market::get_portfolio_comparison,
            market::get_consensus_data,
            market::record_prediction_performance,

            // Indicator & drawing commands
            indicator_save_state,

            indicator_list_presets,
            indicator_save_preset,
            indicator_delete_preset,
            indicator_update_preset,
            indicator_list_alerts,
            indicator_create_alert,
            indicator_delete_alert,
            indicator_update_alert,
            drawing_list,
            drawing_save,
            drawing_sync,
            drawing_list_templates,
            drawing_save_templates,

            // Chain management
            chain_get_active,
            chain_set_active,
            chain_list_chains,
            chain_list_enabled,
            chain_update_config,
            chain_get_balance,
            chain_get_fee_estimate,
            chain_get_status,
            chain_get_cross_chain_portfolio,

            // Bridge integrations
            bridge_get_quote,
            bridge_create_transaction,
            bridge_get_transaction,
            bridge_list_transactions,
            bridge_list_transactions_by_status,
            bridge_update_transaction_status,
            bridge_update_transaction_hash,
            bridge_poll_status,

            // Stock commands
            stocks::get_trending_stocks,
            stocks::get_top_movers,
            stocks::get_new_ipos,
            stocks::get_earnings_calendar,
            stocks::get_stock_news,
            stocks::get_institutional_holdings,
            stocks::get_insider_activity,
            stocks::create_stock_alert,
            stocks::get_stock_alerts,

            // DeFi commands
            get_solend_reserves,
            get_solend_pools,
            get_solend_positions,
            get_marginfi_banks,
            get_marginfi_positions,
            get_kamino_vaults,
            get_kamino_positions,
            get_kamino_farms,
            get_staking_pools,
            get_staking_positions,
            get_staking_schedule,
            get_yield_farms,
            get_farming_opportunities,
            get_farming_positions,
            get_defi_portfolio_summary,
            get_defi_risk_metrics,
            get_defi_snapshot,
            get_auto_compound_recommendations,
            configure_auto_compound,
            get_auto_compound_config,
            get_compound_history,
            estimate_compound_apy_boost,
            get_governance_proposals,
            vote_on_proposal,
            get_governance_participation,

            // Updater commands
            get_update_settings,
            save_update_settings,
            dismiss_update,
            get_rollback_info,
            rollback_update,
            // Windowing & Multi-monitor commands
            get_monitors,
            create_floating_window,
            close_floating_window,
            set_window_position,
            set_window_size,
            set_window_always_on_top,
            get_window_position,
            get_window_size,
            snap_window_to_edge,
            maximize_window,
            minimize_window,

            // Backup & Settings Management
            backup::service::create_backup,
            backup::service::restore_backup,
            backup::service::list_backups,
            backup::service::delete_backup,
            backup::service::verify_backup_integrity,
            backup::service::export_settings,
            backup::service::import_settings,
            backup::service::reset_settings,
            backup::service::get_settings_template,
            backup::service::get_backup_schedule,
            backup::service::update_backup_schedule,
            backup::service::get_backup_status,
            backup::service::trigger_manual_backup,

            // Universal Settings
            config::commands::get_all_settings,
            config::commands::update_setting,
            config::commands::bulk_update_settings,
            config::commands::reset_settings,
            config::commands::export_settings,
            config::commands::import_settings,
            config::commands::get_setting_schema,
            config::commands::create_settings_profile,
            config::commands::load_settings_profile,
            config::commands::delete_settings_profile,
            config::commands::list_settings_profiles,
            config::commands::get_settings_change_history,
            config::commands::get_settings_template,

            // System Tray
            get_tray_settings,
            update_tray_settings,
            update_tray_stats,
            update_tray_badge,
            minimize_to_tray,
            restore_from_tray,

            // Auto-start
            get_auto_start_settings,
            update_auto_start_settings,
            check_auto_start_enabled,
            enable_auto_start,
            disable_auto_start,

            // Historical Replay
            historical_fetch_dataset,
            historical_fetch_orderbooks,
            historical_run_simulation,
            historical_compute_counterfactual,
            historical_get_cache_stats,
            historical_clear_old_data,
            historical_set_api_key,

            // Voice Interaction
            voice_request_permissions,
            voice_revoke_permissions,
            voice_start_microphone,
            voice_stop_microphone,
            voice_get_audio_status,
            voice_start_wake_word,
            voice_stop_wake_word,
            voice_get_wake_word_config,
            voice_update_wake_word_config,
            voice_process_audio_for_wake_word,
            voice_start_recognition,
            voice_stop_recognition,
            voice_get_stt_config,
            voice_update_stt_config,
            voice_get_supported_languages,
            voice_set_stt_language,
            voice_simulate_transcription,
            voice_speak,
            voice_stop_speaking,
            voice_pause_speaking,
            voice_resume_speaking,
            voice_get_tts_status,
            voice_get_tts_config,
            voice_update_tts_config,
            voice_get_available_voices,
            voice_set_voice,
            voice_set_rate,
            voice_set_pitch,
            voice_set_volume,

            // AI Chat
            ai_chat_message,
            ai_chat_message_stream,
            ai_submit_feedback,
            ai_execute_quick_action,
            ai_optimize_portfolio,
            ai_apply_optimization,
            ai_get_pattern_warnings,
            ai_dismiss_pattern_warning,

            // Voice Trading
            execute_voice_trade,
            get_portfolio_data,
            get_current_price,
            create_price_alert,
            list_alerts,
            get_market_summary,
            synthesize_speech,
            validate_voice_mfa,
            check_voice_permission,
            get_voice_capabilities,

            // Safety Mode Engine
            check_trade_safety,
            approve_trade,
            get_safety_policy,
            update_safety_policy,
            get_cooldown_status,
            reset_daily_limits,
            get_insurance_quote,
            select_insurance,
            list_insurance_providers,

            // Theme Engine
            theme_get_presets,
            theme_get_settings,
            theme_update_settings,
            theme_save_custom,
            theme_delete_custom,
            theme_export,
            theme_import,
            theme_get_os_preference,

<<<<<<< HEAD
            // Diagnostics & Troubleshooter
            diagnostics::tauri_commands::run_diagnostics,
            diagnostics::tauri_commands::get_health_report,
            diagnostics::tauri_commands::auto_repair_issue,
            diagnostics::tauri_commands::auto_repair,
            diagnostics::tauri_commands::verify_integrity,
            diagnostics::tauri_commands::manual_repair,
            diagnostics::tauri_commands::download_missing,
            diagnostics::tauri_commands::restore_defaults,
            diagnostics::tauri_commands::get_repair_history,
            diagnostics::tauri_commands::get_diagnostics_settings,
            diagnostics::tauri_commands::save_diagnostics_settings,
            diagnostics::tauri_commands::backup_before_repair,
            diagnostics::tauri_commands::rollback_repair,
            diagnostics::tauri_commands::export_diagnostics_report,
=======
            // Dev Tools
            compile_now,
            get_build_status,
            get_compile_errors,
            auto_fix_errors,
            get_fix_stats,
            get_fix_attempts,
            clear_fix_history,
            get_logs,
            clear_logs,
            export_logs,
            log_message,
            get_logger_config,
            set_logger_config,
            get_performance_metrics,
            get_error_stats,
            report_crash,
            get_crash_report,
            list_crash_reports,
            force_gc,
            restart_service,
            get_dev_settings,
            update_dev_settings,
>>>>>>> 9d1af7d8
        ])
        .run(tauri::generate_context!())
        .expect("error while running tauri application");
}<|MERGE_RESOLUTION|>--- conflicted
+++ resolved
@@ -16,13 +16,10 @@
 mod compiler;
 mod config;
 mod core;
-<<<<<<< HEAD
 mod diagnostics;
-=======
 mod data;
 mod defi;
 mod dev_tools;
->>>>>>> 9d1af7d8
 mod drawings;
 mod errors;
 mod fixer;
@@ -742,7 +739,6 @@
               let shared_prediction_service: market::SharedPredictionMarketService = Arc::new(RwLock::new(prediction_service));
               app.manage(shared_prediction_service.clone());
 
-<<<<<<< HEAD
               // Initialize diagnostics engine
               let diagnostics_engine = diagnostics::tauri_commands::initialize_diagnostics_engine(&app.handle())
                   .map_err(|e| {
@@ -762,7 +758,6 @@
                       sleep(Duration::from_secs(60 * 60)).await;
                   }
               });
-=======
               // Initialize dev tools
               let logger = logger::ComprehensiveLogger::new(&app.handle())
                   .map_err(|e| {
@@ -798,7 +793,6 @@
               app.manage(shared_auto_fixer.clone());
 
               shared_logger.info("Dev tools initialized successfully", None);
->>>>>>> 9d1af7d8
 
               Ok(())
               })
@@ -1489,7 +1483,6 @@
             theme_import,
             theme_get_os_preference,
 
-<<<<<<< HEAD
             // Diagnostics & Troubleshooter
             diagnostics::tauri_commands::run_diagnostics,
             diagnostics::tauri_commands::get_health_report,
@@ -1505,7 +1498,6 @@
             diagnostics::tauri_commands::backup_before_repair,
             diagnostics::tauri_commands::rollback_repair,
             diagnostics::tauri_commands::export_diagnostics_report,
-=======
             // Dev Tools
             compile_now,
             get_build_status,
@@ -1529,7 +1521,6 @@
             restart_service,
             get_dev_settings,
             update_dev_settings,
->>>>>>> 9d1af7d8
         ])
         .run(tauri::generate_context!())
         .expect("error while running tauri application");
