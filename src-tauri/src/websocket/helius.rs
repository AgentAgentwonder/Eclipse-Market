--- conflicted
+++ resolved
@@ -42,17 +42,14 @@
         self.handle_stream(ws_stream).await
     }
 
-<<<<<<< HEAD
     async fn handle_stream(
         &self,
         ws_stream: WebSocketStream<MaybeTlsStream<TcpStream>>,
     ) -> anyhow::Result<()> {
         let (mut write, mut read) = ws_stream.split();
-=======
     async fn handle_stream(&self, ws_stream: WebSocketStream<MaybeTlsStream<TcpStream>>) -> anyhow::Result<()> {
         let (write, mut read) = ws_stream.split();
         let write = Arc::new(Mutex::new(write));
->>>>>>> eb61af8e
 
         let (cmd_tx, mut cmd_rx) = mpsc::unbounded_channel::<StreamCommand>();
         {
@@ -233,7 +230,6 @@
         stats.messages_received += 1;
         stats.bytes_received += bytes as u64;
     }
-<<<<<<< HEAD
 
     pub async fn subscribe(
         connection: StreamConnection,
@@ -258,6 +254,4 @@
         subs.wallets.retain(|a| !addresses.contains(a));
         Ok(())
     }
-=======
->>>>>>> eb61af8e
 }