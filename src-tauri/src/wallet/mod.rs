pub mod hardware_wallet;
<<<<<<< HEAD
pub mod multi_wallet;
pub mod phantom;
=======
pub mod phantom;
pub mod multi_wallet;
pub mod multisig;
>>>>>>> eb61af8e
<|MERGE_RESOLUTION|>--- conflicted
+++ resolved
@@ -1,9 +1,5 @@
 pub mod hardware_wallet;
-<<<<<<< HEAD
 pub mod multi_wallet;
 pub mod phantom;
-=======
-pub mod phantom;
 pub mod multi_wallet;
-pub mod multisig;
->>>>>>> eb61af8e
+pub mod multisig;